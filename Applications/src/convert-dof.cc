/*
 * Medical Image Registration ToolKit (MIRTK)
 *
 * Copyright 2013-2016 Imperial College London
 * Copyright 2013-2016 Andreas Schuh
 *
 * Licensed under the Apache License, Version 2.0 (the "License");
 * you may not use this file except in compliance with the License.
 * You may obtain a copy of the License at
 *
 *     http://www.apache.org/licenses/LICENSE-2.0
 *
 * Unless required by applicable law or agreed to in writing, software
 * distributed under the License is distributed on an "AS IS" BASIS,
 * WITHOUT WARRANTIES OR CONDITIONS OF ANY KIND, either express or implied.
 * See the License for the specific language governing permissions and
 * limitations under the License.
 */

#include "mirtk/Common.h"
#include "mirtk/Options.h"

#include "mirtk/IOConfig.h"
#include "mirtk/GenericImage.h"
#include "mirtk/VoxelFunction.h"
#include "mirtk/Transformations.h"

#if MIRTK_IO_WITH_NIfTI
#  include "mirtk/NiftiImageInfo.h"
#  include "mirtk/NiftiImageReader.h"
#endif // MIRTK_IO_WITH_NIfTI


using namespace mirtk;


////////////////////////////////////////////////////////////////////////////////
// Help
////////////////////////////////////////////////////////////////////////////////

// -----------------------------------------------------------------------------
void PrintHelp(const char *name)
{
  cout << "\n";
  cout << "Usage: " << name << " <input> <output> [options]\n";
  cout << "       " << name << " <input> <output> -input-format  image [options] (3D+3 input  image)\n";
  cout << "       " << name << " <input> <output> -output-format image [options] (3D+3 output image)\n";
  cout << "       " << name << " <dx> <dy> <dz> <output> -input-format  image [options] (3x3D input  image)\n";
  cout << "       " << name << " <input> <dx> <dy> <dz>  -output-format image [options] (3x3D output image)\n";
  cout << "\n";
  cout << "Description:\n";
  cout << "  Converts between different transformation file formats:\n";
  cout << "\n";
  cout << "  =========================   =========================================================================================\n";
  cout << "  unknown                     Unknown, try to guess it from file header/type.\n";
  cout << "  disp_world|disp|image       Dense displacement field image with world space displacement vectors [mm].\n";
  cout << "  disp_voxel                  Dense displacement field image with target space displacement vectors [voxel].\n";
  cout << "  svf_world|svf               Dense velocity field image with world space vectors [mm]. Requires input SVFFD.\n";
  cout << "  svf_voxel                   Dense velocity field image with target space vectors [voxel]. Requires input SVFFD.\n";
  cout << "  mirtk                       MIRTK transformation file format.\n";
  cout << "  mirtk_rigid|rigid           Rigid MIRTK transformation file format (6 DoFs).\n";
  cout << "  mirtk_similarity            Similarity MIRTK transformation file format (7 DoFs).\n";
  cout << "  mirtk_affine|affine         Affine MIRTK transformation file format (12 DoFs).\n";
  cout << "  mirtk_linear_ffd            Linear free-form deformation.\n";
  cout << "  mirtk_linear_svffd          Linear free-form deformation parameterized by stationary velocity field.\n";
  cout << "  mirtk_linear_tdffd          Linear free-form deformation parameterized by non-stationary velocity field.\n";
  cout << "  mirtk_bspline_ffd           Cubic B-spline free-form deformation.\n";
  cout << "  mirtk_bspline_svffd         Cubic B-spline free-form deformation parameterized by stationary velocity field.\n";
  cout << "  mirtk_bspline_tdffd         Cubic B-spline free-form deformation parameterized by non-stationary velocity field.\n";
  cout << "  irtk                        IRTK transformation file format.\n";
  cout << "  irtk_rigid                  Rigid IRTK transformation file format (6 DoFs).\n";
  cout << "  irtk_affine                 Affine IRTK transformation file format (12 DoFs).\n";
  cout << "  irtk_linear_ffd             Linear IRTK free-form deformation.\n";
  cout << "  irtk_bspline_ffd            Cubic B-spline IRTK free-form deformation.\n";
  cout << "  mni_xfm|xfm                 Linear FreeSurfer transformation (.xfm file).\n";
  cout << "  fsl                         Guess/choose FSL output file format.\n";
  cout << "  flirt                       FSL FLIRT output file format.\n";
  cout << "  fnirt                       FSL FNIRT output file format.\n";
  cout << "  nreg                        Guess/choose Nifty Reg transformation output file format.\n";
  cout << "  aladin                      Nifty Reg Aladin output file format.\n";
  cout << "  f3d                         Nifty Reg reg_f3d output file format with nifti1.intent_p1 code.\n";
  cout << "  f3d_def_field               Nifty Reg reg_f3d output image deformation  field.\n";
  cout << "  f3d_disp_field              Nifty Reg reg_f3d output image displacement field.\n";
  cout << "  f3d_spline_grid             Nifty Reg reg_f3d output control point displacement field.\n";
  cout << "  f3d_def_vel_field           Nifty Reg reg_f3d output image deformation  field as stationary velocity field.\n";
  cout << "  f3d_disp_vel_field          Nifty Reg reg_f3d output image displacement field as stationary velocity field.\n";
  cout << "  f3d_spline_vel_grid         Nifty Reg reg_f3d output control point velocity field.\n";
<<<<<<< HEAD
  cout << "  elastix|elastix_ffd         Elastix BSplineTransform parameters text file.\n";
=======
>>>>>>> b309e9b6
  cout << "  dramms                      DRAMMS deformation field.\n";
  cout << "  star_ccm                    Output file suitable for import in STAR CCM+.\n";
  cout << "  star_ccm_table              Point displacements as STAR CCM+ XYZ Table.\n";
  cout << "  star_ccm_table_xyz          Transformed points  as STAR CCM+ XYZ Table.\n";
  cout << "  table|csv|tsv               ASCII table of target point coordinates and displacement vectors.\n";
  cout << "  table_xyz|csv_xyz|tsv_xyz   ASCII table of transformed point coordinates.\n";
  cout << "  =========================   =========================================================================================\n";
#if !MIRTK_IO_WITH_NIfTI
  cout << "\n";
  cout << "  Cannot convert from/to the following formats because the I/O module is missing NIfTI support:\n";
  cout << "\n";
  cout << "    f3d*, fnirt\n";
  cout << "\n";
#endif // !MIRTK_IO_WITH_NIfTI
  cout << "\n";
  cout << "Arguments:\n";
  cout << "  input    Input  transformation file.\n";
  cout << "  output   Output transformation file.\n";
  cout << "\n";
  cout << "Options:\n";
  cout << "  -input-format  <format>    Format of input file. (default: unknown)\n";
  cout << "  -output-format <format>    Format of output file. (default: .nii[.gz] -> disp_world, .dof[.gz] -> mirtk)\n";
  cout << "  -format <format>           Short for :option:`-output-format`.\n";
  cout << "  -dofin <fname>             Affine transformation component in MIRTK format which\n";
  cout << "                             shall be removed from Nifty Reg's FFD such that the\n";
  cout << "                             resulting transformation is a MIRTK MFFD consisting\n";
  cout << "                             of this affine component plus the remaining non-linear\n";
  cout << "                             component of the input FFD. (default: none)\n";
  cout << "  -target <fname>            Target image. Required for from/to FSL format conversion.\n";
  cout << "                             Also required when converting linear transformations to displacment\n";
  cout << "                             fields or (M)FFD transformation types. (default: none)\n";
  cout << "  -source <fname>            Source image. Required for from/to FSL format conversion. (default: none)\n";
  cout << "  -points <fname>            Input point set. Used for CSV/TSV and STAR-CCM+ output of transformed\n";
  cout << "                             points. By default, all target or FFD lattice points are transformed.\n";
  cout << "  -Tt <time>                 Time point of target image. Used by 3D+t, TD, and SV FFDs.\n";
  cout << "  -Ts <time>                 Time point of source image. Used by 3D+t, TD, and SV FFDs.\n";
  cout << "  -ds <value>                Output control point spacing. (default: input spacing)\n";
  cout << "  -dx <value>                Output control point spacing in x dimension. (default: input spacing)\n";
  cout << "  -dy <value>                Output control point spacing in y dimension. (default: input spacing)\n";
  cout << "  -dz <value>                Output control point spacing in z dimension. (default: input spacing)\n";
  cout << "  -dt <value>                Temporal sampling used for CSV/TSV and STAR-CCM+ output. (default: input spacing)\n";
  cout << "  -t1, -tmin <value>         Lower time interval limit for output of CSV/TSV and STAR-CCM+ table. (default: -inf)\n";
  cout << "  -t2, -tmax <value>         Upper time interval limit for output of CSV/TSV and STAR-CCM+ table. (default: +inf)\n";
  cout << "  -scaling-steps <int>       Number of scaling and squaring steps.\n";
  cout << "                             In case of f3d_*_vel_*, use nifti1.intent_p2 by default.\n";
  cout << "  -xyz_units (m|mm|mu)       Spatial units of original target NIfTI header\n";
  cout << "                             if ignored by Nifty Reg's reg_f3d. (default: mm)\n";
  cout << "  -delimiter <string>        Delimiting character sequence to use for CSV/TSV or STAR-CCM+ Table output.\n";
  cout << "  -precision <int>           Number of decimal digits for ASCII output of floating point values. (default: 5)\n";
  PrintStandardOptions(cout);
  cout << endl;
}

////////////////////////////////////////////////////////////////////////////////
// Auxiliaries
////////////////////////////////////////////////////////////////////////////////

// -----------------------------------------------------------------------------
/// Open file with the specified mode
FILE *OpenFile(const char *fname, const char *mode)
{
  FILE *fp = nullptr;
#ifdef WINDOWS
  if (fopen_s(&fp, fname, mode) != 0) fp = nullptr;
#else
  fp = fopen(fname, mode);
#endif
  return fp;
}

////////////////////////////////////////////////////////////////////////////////
// Types
////////////////////////////////////////////////////////////////////////////////

namespace mirtk {


// -----------------------------------------------------------------------------
/// Enumeration of supported transformation file formats/packages
enum TransformationFileFormat
{
  Format_Unknown,
  // Dense displacement field image
  Format_WorldDisplacement, ///< Displacement vectors in world units (mm)
  Format_VoxelDisplacement, ///< Displacement vectors in voxel units
  Format_WorldSVF,          ///< Stationary velocity field in world units (mm)
  Format_VoxelSVF,          ///< Stationary velocity field in voxel units
  // MIRTK
  Format_MIRTK,
  Format_MIRTK_Rigid,
  Format_MIRTK_Similarity,
  Format_MIRTK_Affine,
  Format_MIRTK_LinearFFD,
  Format_MIRTK_LinearSVFFD,
  Format_MIRTK_LinearTDFFD,
  Format_MIRTK_BSplineFFD,
  Format_MIRTK_BSplineSVFFD,
  Format_MIRTK_BSplineTDFFD,
  // IRTK
  Format_IRTK,
  Format_IRTK_Rigid,
  Format_IRTK_Affine,
  Format_IRTK_LinearFFD,
  Format_IRTK_BSplineFFD,
  // FSL
  Format_FSL,
  Format_FSL_FLIRT,
  Format_FSL_FNIRT_Displacement,
  Format_FSL_WarpAbsolute,
  Format_FSL_WarpRelative,
  Format_FSL_DctCoefficients,
  Format_FSL_CubicSpline,
  Format_FSL_QuadraticSpline,
  // Nifty Reg
  Format_NREG,
  Format_Aladin,
  Format_F3D,
  Format_F3D_DEF_FIELD,
  Format_F3D_DISP_FIELD,
  Format_F3D_SPLINE_GRID,
  Format_F3D_DEF_VEL_FIELD,
  Format_F3D_DISP_VEL_FIELD,
  Format_F3D_SPLINE_VEL_GRID,
  // Elastix
  Format_Elastix,
  Format_Elastix_FFD,
  // FreeSurfer
  Format_MNI,
  Format_MNI_XFM,
  Format_MNI_M3Z,
  // DRAMMS
  Format_DRAMMS,
  // STAR-CCM+
  Format_STAR_CCM,
  Format_STAR_CCM_Table,
  Format_STAR_CCM_Table_XYZ,
  // Table
  Format_CSV,
  Format_CSV_XYZ,
  Format_TSV,
  Format_TSV_XYZ,
  // Last enumeration entry
  Format_Last
};

// -----------------------------------------------------------------------------
/// Convert transformation file format enumeration value to string
template <>
inline string ToString(const TransformationFileFormat &format, int w, char c, bool left)
{
  const char *str;
  switch (format) {
    case Format_WorldDisplacement:        str = "disp_world"; break;
    case Format_VoxelDisplacement:        str = "disp_voxel"; break;
    case Format_WorldSVF:                 str = "svf_world"; break;
    case Format_VoxelSVF:                 str = "svf_voxel"; break;
    case Format_MIRTK:                    str = "mirtk"; break;
    case Format_MIRTK_Rigid:              str = "mirtk_rigid"; break;
    case Format_MIRTK_Similarity:         str = "mirtk_similarity"; break;
    case Format_MIRTK_Affine:             str = "mirtk_affine"; break;
    case Format_MIRTK_LinearFFD:          str = "mirtk_linear_ffd"; break;
    case Format_MIRTK_LinearSVFFD:        str = "mirtk_linear_svffd"; break;
    case Format_MIRTK_LinearTDFFD:        str = "mirtk_linear_tdffd"; break;
    case Format_MIRTK_BSplineFFD:         str = "mirtk_bspline_ffd"; break;
    case Format_MIRTK_BSplineSVFFD:       str = "mirtk_bspline_svffd"; break;
    case Format_MIRTK_BSplineTDFFD:       str = "mirtk_bspline_tdffd"; break;
    case Format_IRTK:                     str = "irtk"; break;
    case Format_IRTK_Rigid:               str = "irtk_rigid"; break;
    case Format_IRTK_Affine:              str = "irtk_affine"; break;
    case Format_IRTK_LinearFFD:           str = "irtk_linear_ffd"; break;
    case Format_IRTK_BSplineFFD:          str = "irtk_bspline_ffd"; break;
    case Format_FSL:                      str = "fsl"; break;
    case Format_FSL_FLIRT:                str = "firt"; break;
    case Format_FSL_FNIRT_Displacement:   str = "fnirt_disp"; break;
    case Format_FSL_WarpAbsolute:         str = "fsl_warp_abs"; break;
    case Format_FSL_WarpRelative:         str = "fsl_warp_rel"; break;
    case Format_FSL_DctCoefficients:      str = "fsl_dct_coeff"; break;
    case Format_FSL_CubicSpline:          str = "fsl_cubic_spline"; break;
    case Format_FSL_QuadraticSpline:      str = "fsl_quadratic_spline"; break;
    case Format_NREG:                     str = "nreg"; break;
    case Format_Aladin:                   str = "aladin"; break;
    case Format_F3D:                      str = "f3d"; break;
    case Format_F3D_DEF_FIELD:            str = "f3d_def_field"; break;
    case Format_F3D_DISP_FIELD:           str = "f3d_disp_field"; break;
    case Format_F3D_SPLINE_GRID:          str = "f3d_spline_grid"; break;
    case Format_F3D_DEF_VEL_FIELD:        str = "f3d_def_vel_field"; break;
    case Format_F3D_DISP_VEL_FIELD:       str = "f3d_disp_vel_field"; break;
    case Format_F3D_SPLINE_VEL_GRID:      str = "f3d_spline_vel_grid"; break;
    case Format_MNI:                      str = "mni"; break;
    case Format_MNI_XFM:                  str = "mni_xfm"; break;
    case Format_MNI_M3Z:                  str = "mni_m3z"; break;
<<<<<<< HEAD
    case Format_Elastix:                  str = "elastix"; break;
    case Format_Elastix_FFD:              str = "elastix_ffd"; break;
=======
>>>>>>> b309e9b6
    case Format_DRAMMS:                   str = "dramms"; break;
    case Format_STAR_CCM:                 str = "star_ccm"; break;
    case Format_STAR_CCM_Table:           str = "star_ccm_table"; break;
    case Format_STAR_CCM_Table_XYZ:       str = "star_ccm_table_xyz"; break;
    case Format_CSV:                      str = "csv"; break;
    case Format_CSV_XYZ:                  str = "csv_xyz"; break;
    case Format_TSV:                      str = "tsv"; break;
    case Format_TSV_XYZ:                  str = "tsv_xyz"; break;
    default:                              str = "unknown"; break;
  }
  return ToString(str, w, c, left);
}

// -----------------------------------------------------------------------------
/// Convert transformation file format string to enumeration value
template <>
inline bool FromString(const char *str, TransformationFileFormat &format)
{
  string format_name = ToLower(Trim(str));
  format = Format_Unknown;

  // Alternative format names
  if      (format_name == "disp" || format_name == "image") format = Format_WorldDisplacement;
  else if (format_name == "svf") format = Format_WorldSVF;
  else if (format_name == "rigid") format = Format_MIRTK_Rigid;
  else if (format_name == "similarity") format = Format_MIRTK_Similarity;
  else if (format_name == "affine") format = Format_MIRTK_Affine;
  else if (format_name == "linear_ffd") format = Format_MIRTK_LinearFFD;
  else if (format_name == "linear_svffd") format = Format_MIRTK_LinearSVFFD;
  else if (format_name == "linear_tdffd") format = Format_MIRTK_LinearTDFFD;
  else if (format_name == "bspline_ffd") format = Format_MIRTK_BSplineFFD;
  else if (format_name == "bspline_svffd") format = Format_MIRTK_BSplineSVFFD;
  else if (format_name == "bspline_tdffd") format = Format_MIRTK_BSplineTDFFD;
  else if (format_name == "mirtk_ffd"   || format_name == "ffd")   format = Format_MIRTK_BSplineFFD;
  else if (format_name == "mirtk_svffd" || format_name == "svffd") format = Format_MIRTK_BSplineSVFFD;
  else if (format_name == "mirtk_tdffd" || format_name == "tdffd") format = Format_MIRTK_BSplineTDFFD;
  else if (format_name == "fsl_warp" || format_name == "warp") format = Format_FSL_WarpRelative;
  else if (format_name == "flirt") format = Format_FSL_FLIRT;
  else if (format_name == "fnirt") format = Format_FSL_FNIRT_Displacement;
  else if (format_name == "niftk" || format_name == "niftyreg") format = Format_NREG;
  else if (format_name == "freesurfer") format = Format_MNI;
  else if (format_name == "freesurfer_xfm" || format_name == "xfm") format = Format_MNI_XFM;
  else if (format_name == "freesurfer_m3z" || format_name == "m3z") format = Format_MNI_M3Z;
  else if (format_name.compare(0, 4, "reg_") == 0) format_name = format_name.substr(4);
  else if (format_name == "star-ccm" || format_name == "star-ccm+") format = Format_STAR_CCM;
  else if (format_name == "star-ccm table" || format_name == "star-ccm+ table") format = Format_STAR_CCM_Table;
  else if (format_name == "table") format = Format_TSV;
  else if (format_name == "table_xyz") format = Format_TSV_XYZ;

  // Default format names (cf. ToString(const TransformationFileFormat &))
  if (format == Format_Unknown) {
    format = static_cast<TransformationFileFormat>(Format_Last - 1);
    while (format != Format_Unknown) {
      if (ToString(format) == format_name) break;
      format = static_cast<TransformationFileFormat>(format - 1);
    }
  }

  return (format != Format_Unknown);
}

// -----------------------------------------------------------------------------
TransformationType ToMIRTKTransformationType(TransformationFileFormat format)
{
  switch (format) {
    case Format_MIRTK_Rigid:         return TRANSFORMATION_RIGID;
    case Format_MIRTK_Similarity:    return TRANSFORMATION_SIMILARITY;
    case Format_MIRTK_Affine:        return TRANSFORMATION_AFFINE;
    case Format_MIRTK_LinearFFD:     return TRANSFORMATION_LINEAR_FFD_3D;
    case Format_MIRTK_LinearSVFFD:   return TRANSFORMATION_LINEAR_FFD_SV;
    case Format_MIRTK_LinearTDFFD:   return TRANSFORMATION_LINEAR_FFD_TD;
    case Format_MIRTK_BSplineFFD:    return TRANSFORMATION_BSPLINE_FFD_3D;
    case Format_MIRTK_BSplineSVFFD:  return TRANSFORMATION_BSPLINE_FFD_SV;
    case Format_MIRTK_BSplineTDFFD:  return TRANSFORMATION_BSPLINE_FFD_TD;
    default:                         return TRANSFORMATION_UNKNOWN;
  }
}

// -----------------------------------------------------------------------------
/// NiftyReg transformation types
///
/// \sa _reg_maths.h of NiftyReg source code
enum F3DTransformationType
{
  F3D_TYPE_UNKNOWN    = 42,
  F3D_DEF_FIELD       = 0, ///< Deformation  field
  F3D_DISP_FIELD      = 1, ///< Displacement field
  F3D_SPLINE_GRID     = 2, ///< Deformation  field parameterized by (B-)spline
  F3D_DEF_VEL_FIELD   = 3, ///< Deformation  field parameterized by velocities
  F3D_DISP_VEL_FIELD  = 4, ///< Displacement field parameterized by velocities
  F3D_SPLINE_VEL_GRID = 5  ///< Deformation  field parameterized by (B-)spline velocities
};

// -----------------------------------------------------------------------------
F3DTransformationType ToF3DTransformationType(TransformationFileFormat format)
{
  switch (format) {
    case Format_F3D_DEF_FIELD:       return F3D_DEF_FIELD;
    case Format_F3D_DISP_FIELD:      return F3D_DISP_FIELD;
    case Format_F3D_SPLINE_GRID:     return F3D_SPLINE_GRID;
    case Format_F3D_DEF_VEL_FIELD:   return F3D_DEF_VEL_FIELD;
    case Format_F3D_DISP_VEL_FIELD:  return F3D_DISP_VEL_FIELD;
    case Format_F3D_SPLINE_VEL_GRID: return F3D_SPLINE_VEL_GRID;
    default:                         return F3D_TYPE_UNKNOWN;
  }
}

// -----------------------------------------------------------------------------
/// FSL NIfTI intent codes (see $FSLDIR/src/warpfns/fnirt_file_reader.h)
enum FSLIntentCode
{
  FSL_FNIRT_DISPLACEMENT_FIELD      = 2006,
  FSL_CUBIC_SPLINE_COEFFICIENTS     = 2007,
  FSL_DCT_COEFFICIENTS              = 2008,
  FSL_QUADRATIC_SPLINE_COEFFICIENTS = 2009
};

// -----------------------------------------------------------------------------
/// Integration parameters of output SV/TD FFD
struct FFDIMParams
{
  FFDIM  method;
  double t1;
  double t2;
  int    minsteps;
  int    maxsteps;
  double tol;

  FFDIMParams()
  :
    method(FFDIM_Unknown),
    t1(.0), t2(1.0),
    minsteps(0), maxsteps(0),
    tol(1.0e-3)
  {}

  double T() const
  {
    return (fequal(t1, t2) ? 1.0 : (t2 - t1));
  }

  int MinNumberOfSteps() const
  {
    int n;
    if (minsteps <= maxsteps) {
      n = (minsteps > 0 ? minsteps : (maxsteps > 0 ? maxsteps : 0));
    } else {
      n = (maxsteps > 0 ? maxsteps : (minsteps > 0 ? minsteps : 0));
    }
    return (n > 0 ? n : 10);
  }

  int MaxNumberOfSteps() const
  {
    int n;
    if (minsteps > maxsteps) {
      n = (minsteps > 0 ? minsteps : (maxsteps > 0 ? maxsteps : 0));
    } else {
      n = (maxsteps > 0 ? maxsteps : (minsteps > 0 ? minsteps : 0));
    }
    return (n > 0 ? n : 100);
  }

  double MinTimeStep() const
  {
    return T() / MaxNumberOfSteps();
  }

  double MaxTimeStep() const
  {
    return T() / MinNumberOfSteps();
  }

  double Tolerance() const
  {
    return (tol > .0 ? tol : .0);
  }
};

// -----------------------------------------------------------------------------
/// Parameters of Baker-Campbell-Hausdorff (BCH) method
///
/// These parameters are used for converting a transformation parameterized
/// by displacements into a transformation parameterized by velocities.
struct BCHParams
{
  int  nsteps;
  int  nterms;
  bool smooth;

  BCHParams() : nsteps(8), nterms(3), smooth(false) {}
};


} // namespace mirtk

////////////////////////////////////////////////////////////////////////////////
// Read transformation
////////////////////////////////////////////////////////////////////////////////

// =============================================================================
// MIRTK
// =============================================================================

// -----------------------------------------------------------------------------
/// Read transformation from MIRTK transformation file
Transformation *ReadMIRTK(const char *fname)
{
  return Transformation::New(fname);
}

// =============================================================================
// IRTK
// =============================================================================

// -----------------------------------------------------------------------------
/// Read transformation from IRTK transformation file
Transformation *ReadIRTK(const char *fname)
{
  return Transformation::New(fname);
}

// =============================================================================
// Image
// =============================================================================

// -----------------------------------------------------------------------------
/// Read displacement field from component images
GenericImage<double> ConcatenateWorldDisplacement(const char *dx_name, const char *dy_name, const char *dz_name)
{
  GenericImage<double> tmp(dx_name);
  GenericImage<double> disp(tmp.Attributes(), 3);
  for (int k = 0; k < disp.Z(); ++k)
  for (int j = 0; j < disp.Y(); ++j)
  for (int i = 0; i < disp.X(); ++i) {
    disp(i, j, k, 0) = tmp(i, j, k);
  }
  tmp.Read(dy_name);
  for (int k = 0; k < disp.Z(); ++k)
  for (int j = 0; j < disp.Y(); ++j)
  for (int i = 0; i < disp.X(); ++i) {
    disp(i, j, k, 1) = tmp(i, j, k);
  }
  tmp.Read(dz_name);
  for (int k = 0; k < disp.Z(); ++k)
  for (int j = 0; j < disp.Y(); ++j)
  for (int i = 0; i < disp.X(); ++i) {
    disp(i, j, k, 2) = tmp(i, j, k);
  }
  tmp.Clear();
  return disp;
}

// -----------------------------------------------------------------------------
/// Convert dense displacement field to linear FFD
Transformation *ToLinearFFD(const GenericImage<double> &disp,
                            double dx = .0, double dy = .0, double dz = .0)
{
  UniquePtr<LinearFreeFormTransformation> ffd;

  if (dx <= .0) dx = disp.XSize();
  if (dy <= .0) dy = disp.YSize();
  if (dz <= .0) dz = disp.ZSize();

  if (fequal(dx, disp.XSize()) && fequal(dy, disp.YSize()) && fequal(dz, disp.ZSize())) {

    ffd.reset(new LinearFreeFormTransformation3D(disp, true));

  } else {

    double x1 = 0., y1 = 0., z1 = 0.;
    double x2 = disp.X() - 1;
    double y2 = disp.Y() - 1;
    double z2 = disp.Z() - 1;
    disp.ImageToWorld(x1, y1, z1);
    disp.ImageToWorld(x2, y2, z2);
    double ax[3], ay[3], az[3];
    disp.GetOrientation(ax, ay, az);
    ffd.reset(new LinearFreeFormTransformation3D(x1, y1, z1,
                                                 x2, y2, z2,
                                                 dx, dy, dz,
                                                 ax, ay, az));

    double x, y, z, v[3];
    GenericLinearInterpolateImageFunction<GenericImage<double> > d;
    d.Input(&disp);
    d.Initialize();
    for (int k = 0; k < ffd->Z(); ++k)
    for (int j = 0; j < ffd->Y(); ++j)
    for (int i = 0; i < ffd->X(); ++i) {
      x = i, y = j, z = k;
      ffd->LatticeToWorld(x, y, z);
      disp.WorldToImage(x, y, z);
      d.Evaluate(v, x, y, z);
      ffd->Put(i, j, k, v[0], v[1], v[2]);
    }
  }

  UniquePtr<MultiLevelFreeFormTransformation> dof;
  dof.reset(new MultiLevelFreeFormTransformation());
  dof->PushLocalTransformation(ffd.release());
  return dof.release();
}

// -----------------------------------------------------------------------------
/// Convert dense stationary velocity field to cubic B-spline SVFFD
Transformation *ToBSplineSVFFD(GenericImage<double> &velo,
                               double dx = .0, double dy = .0, double dz = .0)
{
  if (dx <= .0) dx = velo.XSize();
  if (dy <= .0) dy = velo.YSize();
  if (dz <= .0) dz = velo.ZSize();
  UniquePtr<BSplineFreeFormTransformationSV> svffd;
  svffd.reset(new BSplineFreeFormTransformationSV(velo.Attributes(), dx, dy, dz));
  svffd->ApproximateVelocitiesAsNew(velo);
  return svffd.release();
}

// -----------------------------------------------------------------------------
/// Read transformation from dense world space displacement field image
Transformation *ReadWorldDisplacement(const char *fname)
{
  GenericImage<double> disp(fname);
  return ToLinearFFD(disp);
}

// -----------------------------------------------------------------------------
/// Read transformation from dense world space displacement field component images
Transformation *ReadWorldDisplacement(const char *dx_name, const char *dy_name, const char *dz_name)
{
  return ToLinearFFD(ConcatenateWorldDisplacement(dx_name, dy_name, dz_name));
}

// -----------------------------------------------------------------------------
/// Convert displacements in voxel space to world space
void ConvertVoxelToWorldDisplacement(GenericImage<double> &disp)
{
  double x0, y0, z0, x1, y1, z1;
  for (int k = 0; k < disp.Z(); ++k)
  for (int j = 0; j < disp.Y(); ++j)
  for (int i = 0; i < disp.X(); ++i) {
    x0 = i, y0 = j, z0 = k;
    x1 = i + disp(i, j, k, 0);
    y1 = j + disp(i, j, k, 1);
    z1 = k + disp(i, j, k, 2);
    disp.ImageToWorld(x0, y0, z0);
    disp.ImageToWorld(x1, y1, z1);
    disp(i, j, k, 0) = x1 - x0;
    disp(i, j, k, 1) = y1 - y0;
    disp(i, j, k, 2) = z1 - z0;
  }
}

// -----------------------------------------------------------------------------
/// Read transformation from dense voxel space displacement field image
Transformation *ReadVoxelDisplacement(const char *fname)
{
  GenericImage<double> disp(fname);
  ConvertVoxelToWorldDisplacement(disp);
  return ToLinearFFD(disp);
}

// -----------------------------------------------------------------------------
/// Read transformation from dense voxel space displacement field component images
Transformation *ReadVoxelDisplacement(const char *dx_name, const char *dy_name, const char *dz_name)
{
  GenericImage<double> disp = ConcatenateWorldDisplacement(dx_name, dy_name, dz_name);
  ConvertVoxelToWorldDisplacement(disp);
  return ToLinearFFD(disp);
}

// -----------------------------------------------------------------------------
/// Read transformation from dense world space stationary velocity field image
Transformation *ReadWorldSVF(const char *fname)
{
  GenericImage<double> velo(fname);
  return ToBSplineSVFFD(velo);
}

// -----------------------------------------------------------------------------
/// Read transformation from dense world space stationary velocity field component images
Transformation *ReadWorldSVF(const char *dx_name, const char *dy_name, const char *dz_name)
{
  auto velo = ConcatenateWorldDisplacement(dx_name, dy_name, dz_name);
  return ToBSplineSVFFD(velo);
}

// -----------------------------------------------------------------------------
/// Read transformation from dense voxel space stationary velocity field image
Transformation *ReadVoxelSVF(const char *fname)
{
  GenericImage<double> velo(fname);
  ConvertVoxelToWorldDisplacement(velo);
  return ToBSplineSVFFD(velo);
}

// -----------------------------------------------------------------------------
/// Read transformation from dense voxel space stationary velocity field component images
Transformation *ReadVoxelSVF(const char *dx_name, const char *dy_name, const char *dz_name)
{
  GenericImage<double> velo = ConcatenateWorldDisplacement(dx_name, dy_name, dz_name);
  ConvertVoxelToWorldDisplacement(velo);
  return ToBSplineSVFFD(velo);
}

// =============================================================================
// FSL
// =============================================================================

// -----------------------------------------------------------------------------
Matrix ReadFLIRTMatrix(const char *fname)
{
  ifstream ifs(fname);
  if (!ifs) {
    Warning("Failed to open file for reading: " << fname);
    return false;
  }
  Matrix m(4, 4);
  for (int i = 0; i < 4; ++i)
  for (int j = 0; j < 4; ++j) {
    ifs >> m(i, j);
  }
  return m;
}

// -----------------------------------------------------------------------------
/// Read transformation from FLIRT output file
Transformation *ReadFLIRT(const char *fname, ImageAttributes target, ImageAttributes source)
{
  Matrix A = ReadFLIRTMatrix(fname);

  if (target.GetWorldToLatticeOrientation().Det() > 0.) {
    if (verbose) cout << "qform determinant of target image is positive, reflecting x axis" << endl;
    target._xaxis[0] = -target._xaxis[0];
    target._xaxis[1] = -target._xaxis[1];
    target._xaxis[2] = -target._xaxis[2];
  } else {
    if (verbose) cout << "qform determinant of target image is negative, do not reflect x axis" << endl;
  }
  if (source.GetWorldToLatticeOrientation().Det() > 0.) {
    if (verbose) cout << "qform determinant of source image is positive, reflecting x axis" << endl;
    source._xaxis[0] = -source._xaxis[0];
    source._xaxis[1] = -source._xaxis[1];
    source._xaxis[2] = -source._xaxis[2];
  } else {
    if (verbose) cout << "qform determinant of source image is negative, do not reflect x axis" << endl;
  }

  Matrix w2t = target.GetWorldToImageMatrix();
  Matrix s2w = source.GetImageToWorldMatrix();

  Matrix S1(4, 4);
  S1(0, 0) = target._dx;
  S1(1, 1) = target._dy;
  S1(2, 2) = target._dz;
  S1(3, 3) = 1.0;

  Matrix S2(4, 4);
  S2(0, 0) = 1.0 / source._dx;
  S2(1, 1) = 1.0 / source._dy;
  S2(2, 2) = 1.0 / source._dz;
  S2(3, 3) = 1.0;

  UniquePtr<AffineTransformation> dof(new AffineTransformation());
  dof->PutMatrix(s2w * S2 * A.Inverse() * S1 * w2t);
  return dof.release();
}

// -----------------------------------------------------------------------------
/// Read transformation from FNIRT output file
Transformation *ReadFNIRTDisplacement(const char *fname)
{
  return nullptr;
}

// =============================================================================
// Nifty Reg
// =============================================================================

// -----------------------------------------------------------------------------
/// Read transformation from Aladin output file
Transformation *ReadAladin(const char *fname)
{
  Matrix m(4, 4);
  FILE *f = OpenFile(fname, "r");
  #ifdef WINDOWS
  #  define fscanf fscanf_s
  #endif // WINDOWS
  if (fscanf(f, "%lf %lf %lf %lf\n", &m(0, 0), &m(0, 1), &m(0, 2), &m(0, 3)) != 4 ||
      fscanf(f, "%lf %lf %lf %lf\n", &m(1, 0), &m(1, 1), &m(1, 2), &m(1, 3)) != 4 ||
      fscanf(f, "%lf %lf %lf %lf\n", &m(2, 0), &m(2, 1), &m(2, 2), &m(2, 3)) != 4) {
    fclose(f);
    FatalError("File does not appear to be a valid Aladin output file: " << fname);
    exit(1);
  }
  #ifdef WINDOWS
  #  undef fscanf
  #endif // WINDOWS
  m(3, 0) = m(3, 1) = m(3, 2) = .0; m(3, 3) = 1.0;
  fclose(f);
  UniquePtr<AffineTransformation> dof(new AffineTransformation);
  dof->PutMatrix(m);
  return dof.release();
}

// -----------------------------------------------------------------------------
/// Read transformation from reg_f3d output file
Transformation *ReadF3D(const char *fname, const char *dofin_name = NULL,
                        int xyz_units = 0, int steps = 0,
                        F3DTransformationType type = F3D_TYPE_UNKNOWN)
{
  #if MIRTK_IO_WITH_NIfTI
    if (!NiftiImageReader::CheckHeader(fname)) {
      FatalError("Input file is not a NIfTI image file, cannot be a NiftyReg F3D output -cpp file!");
    }

    // Read NIfTI header
    NiftiImageInfo hdr(fname);
    if (type == F3D_TYPE_UNKNOWN) {
      if (hdr.intent_code == NIFTI_INTENT_VECTOR && hdr.intent_name == "NREG_TRANS") {
        type = static_cast<F3DTransformationType>(static_cast<int>(hdr.intent_p1));
      } else if (hdr.intent_code == NIFTI_INTENT_VECTOR && hdr.intent_name == "NREG_CPP_FILE") {
        type = F3D_SPLINE_GRID; // v1.3.9
      } else {
        FatalError("Cannot determine format of input F3D vector field from NIfTI intent code!");
      }
    }
    if (steps == 0) {
      steps = static_cast<int>(hdr.intent_p2);
    }

    bool displacement = (type == F3D_DISP_FIELD || type == F3D_DISP_VEL_FIELD);

    // Read input vector field
    GenericImage<double> cpp(fname);

    // Change/correct spatial units to mm (NiftyReg ignores xyzt_units)
    double scale = 1.0;
    if      (xyz_units == NIFTI_UNITS_METER)  scale = 1.0e+3;
    else if (xyz_units == NIFTI_UNITS_MICRON) scale = 1.0e-3;
    if (scale != 1.0) {
      double dx, dy, dz;
      cpp.PutOrigin(cpp.GetOrigin() * scale);
      cpp.GetPixelSize(dx, dy, dz);
      cpp.PutPixelSize(dx * scale, dy * scale, dz * scale);
      cpp *= scale;
    }

    // Initialize output transformation
    UniquePtr<MultiLevelFreeFormTransformation> mffd(new MultiLevelFreeFormTransformation());

    // Subtract -dofin displacement
    if (dofin_name) {
      AffineTransformation dof;
      dof.Read(dofin_name);
      for (int k = 0; k < cpp.Z(); ++k)
      for (int j = 0; j < cpp.Y(); ++j)
      for (int i = 0; i < cpp.X(); ++i) {
        double dx = i, dy = j, dz = k;
        cpp.ImageToWorld(dx, dy, dz);
        dof.Displacement(dx, dy, dz);
        cpp(i, j, k, 0) -= dx;
        cpp(i, j, k, 1) -= dy;
        if (cpp.T() > 2) cpp(i, j, k, 2) -= dz;
      }
      mffd->GetGlobalTransformation()->PutMatrix(dof.GetMatrix());
    }

    // Construct transformation from vector field
    switch (type) {
      case F3D_DEF_FIELD:
      case F3D_DISP_FIELD: {
        mffd->PushLocalTransformation(new LinearFreeFormTransformation(cpp, displacement));
        break;
      }
      case F3D_SPLINE_GRID: {
        mffd->PushLocalTransformation(new BSplineFreeFormTransformation3D(cpp, displacement));
        break;
      }
      case F3D_SPLINE_VEL_GRID: {
        BSplineFreeFormTransformationSV *ffd = new BSplineFreeFormTransformationSV(cpp, displacement);
        ffd->NumberOfSteps(static_cast<int>(pow(2, steps)));
        ffd->IntegrationMethod(FFDIM_FastSS);
        mffd->PushLocalTransformation(ffd);
        break;
      }
      default: {
        FatalError("Cannot convert given F3D vector field format or memory allocation failed!");
        exit(1);
      }
    }

    return mffd.release();
  #else // MIRTK_IO_WITH_NIfTI
    Warning("Cannot read F3D output file without NIfTI module");
    return NULL;
  #endif // MIRTK_IO_WITH_NIfTI
}

// =============================================================================
// FreeSurfer
// =============================================================================

// -----------------------------------------------------------------------------
/// Read affine transformation from FreeSurfer .xfm file
Transformation *ReadXFM(const char *fname)
{
  Matrix m(4, 4);

  ifstream ifs(fname);
  if (!ifs.is_open()) {
    Warning("Failed to open file for reading: " << fname);
    return nullptr;
  }
  string line;
  if (!getline(ifs, line) || line != "MNI Transform File") {
    Warning("Input file is not a MNI Transform File: " << fname);
    return nullptr;
  }
  while (getline(ifs, line)) {
    if (line == "Linear_Transform = ") break;
  }
  if (ifs.eof()) {
    Warning("Could not find \"Linear_Transform = \" on a single line before the matrix entries");
    return nullptr;
  }
  for (int i = 0; i < 3; ++i) {
    if (!getline(ifs, line)) {
      Warning("Failed to read affine matrix entries from file " << fname);
      return nullptr;
    }
    istringstream is(line);
    is >> m(i, 0) >> m(i, 1) >> m(i, 2) >> m(i, 3);
  }
  m(3, 0) = m(3, 1) = m(3, 2) = .0; m(3, 3) = 1.0;
  ifs.close();
  UniquePtr<AffineTransformation> dof(new AffineTransformation);
  dof->PutMatrix(m);
  return dof.release();
}

// =============================================================================
<<<<<<< HEAD
// elastix
// =============================================================================

// -----------------------------------------------------------------------------
/// Read transformation from elastix output file
Transformation *ReadElastix(const char *fname, const ImageAttributes &target)
{
  int ndims = 0;
  int ndofs = 0;
  int order = 3;
  UniquePtr<double> dofs;
  ImageAttributes grid;
  bool cyclic = false;

  ifstream ifs(fname);
  if (!ifs.is_open()) {
    Warning("Failed to open file for reading: " << fname);
    return nullptr;
  }
  string line;
  Array<string> part;
  if (!getline(ifs, line) || line != "(Transform \"BSplineTransform\")") {
    Warning("Elastix input: Expected first line to specify BSplineTransform type");
    return nullptr;
  }
  while (getline(ifs, line)) {
    line = Trim(line);
    if (line.empty()) continue;
    if (line[0] == '/' && line[1] == '/') continue;
    if (line[0] != '(' || line[line.length()-1] != ')') {
      Warning("Elastix input: Expected lines to be enclosed in parentheses");
      return nullptr;
    }
    line = line.substr(1, line.length() - 2);
    part = Split(line, ' ', 0, true, true);
    if (part.size() < 2) {
      Warning("Elastix input: Expected lines to contain at least two entries, a key and a value");
      return nullptr;
    }
    if (part[0] == "NumberOfParameters") {
      if (part.size() != 2 || !FromString(part[1], ndofs) || ndofs <= 0) {
        Warning("Elastix input: Expected NumberOfParameters to have exactly one positive integer value");
        return nullptr;
      }
      dofs.reset(new double[ndofs]);
    } else if (part[0] == "TransformParameters") {
      if (part.size() != static_cast<size_t>(ndofs + 1)) {
        Warning("Elastix input: Expected " << ndofs << " TransformParameters, got " << part.size() - 1);
        return nullptr;
      }
      for (int i = 0; i < ndofs; ++i) {
        if (!FromString(part[i+1], dofs.get()[i])) {
          Warning("Elastix input: Failed to parse TransformParameters value");
          return nullptr;
        }
      }
    } else if (part[0] == "GridSize") {
      if (ndims == 0) {
        ndims = static_cast<int>(part.size() - 1);
      } else if (static_cast<int>(part.size() - 1) != ndims) {
        Warning("Elastix input: Expected GridSize to have " << ndims << " values, got " << part.size() - 1);
        return nullptr;
      }
      if (ndims < 2 || ndims > 4) {
        Warning("Elastix input: Can only read transformation with 2, 3, or 4 dimensions");
        return nullptr;
      }
      for (int i = 0, n; i < ndims; ++i) {
        if (!FromString(part[i+1], n) || n <= 0) {
          Warning("Elastix input: Failed to parse GridSize value");
          return nullptr;
        }
        if      (i == 0) grid._x = n;
        else if (i == 1) grid._y = n;
        else if (i == 2) grid._z = n;
        else if (i == 3) grid._t = n;
      }
    } else if (part[0] == "GridIndex") {
      if (ndims == 0) {
        ndims = static_cast<int>(part.size() - 1);
      } else if (static_cast<int>(part.size() - 1) != ndims) {
        Warning("Elastix input: Expected GridIndex to have " << ndims << " values, got " << part.size() - 1);
        return nullptr;
      }
      if (ndims < 2 || ndims > 4) {
        Warning("Elastix input: Can only read transformation with 2, 3, or 4 dimensions");
        return nullptr;
      }
      for (int i = 0, n; i < ndims; ++i) {
        if (!FromString(part[i+1], n)) {
          Warning("Elastix input: Failed to parse GridIndex value");
          return nullptr;
        }
        if (n != 0) {
          Warning("Elastix input: Only GridIndex equal to 0 supported");
          return nullptr;
        }
      }
    } else if (part[0] == "GridSpacing") {
      if (ndims == 0) {
        ndims = static_cast<int>(part.size() - 1);
      } else if (static_cast<int>(part.size() - 1) != ndims) {
        Warning("Elastix input: Expected GridSpacing to have " << ndims << " values, got " << part.size() - 1);
        return nullptr;
      }
      if (ndims < 2 || ndims > 4) {
        Warning("Elastix input: Can only read transformation with 2, 3, or 4 dimensions");
        return nullptr;
      }
      double s;
      for (int i = 0; i < ndims; ++i) {
        if (!FromString(part[i+1], s) || s <= 0.) {
          Warning("Elastix input: Failed to parse GridSpacing value");
          return nullptr;
        }
        if      (i == 0) grid._dx = s;
        else if (i == 1) grid._dy = s;
        else if (i == 2) grid._dz = s;
        else if (i == 3) grid._dt = s;
      }
    } else if (part[0] == "GridOrigin") {
      if (ndims == 0) {
        ndims = static_cast<int>(part.size() - 1);
      } else if (static_cast<int>(part.size() - 1) != ndims) {
        Warning("Elastix input: Expected GridOrigin to have " << ndims << " values, got " << part.size() - 1);
        return nullptr;
      }
      if (ndims < 2 || ndims > 4) {
        Warning("Elastix input: Can only read transformation with 2, 3, or 4 dimensions");
        return nullptr;
      }
      double x;
      for (int i = 0; i < ndims; ++i) {
        if (!FromString(part[i+1], x)) {
          Warning("Elastix input: Failed to parse GridOrigin value");
          return nullptr;
        }
        if      (i == 0) grid._xorigin = x;
        else if (i == 1) grid._yorigin = x;
        else if (i == 2) grid._zorigin = x;
        else if (i == 3) grid._torigin = x;
      }
    } else if (part[0] == "GridDirection") {
      if (static_cast<int>(part.size() - 1) != 9) {
        Warning("Elastix input: Expected GridDirection to have 9 values, got " << part.size() - 1);
        return nullptr;
      }
      double v;
      for (int i = 0; i < 9; ++i) {
        if (!FromString(part[i+1], v)) {
          Warning("Elastix input: Failed to parse GridDirection value");
          return nullptr;
        }
        if      (i == 0) grid._xaxis[0] = v;
        else if (i == 1) grid._yaxis[0] = v;
        else if (i == 2) grid._zaxis[0] = v;
        else if (i == 3) grid._xaxis[1] = v;
        else if (i == 4) grid._yaxis[1] = v;
        else if (i == 5) grid._zaxis[1] = v;
        else if (i == 6) grid._xaxis[2] = v;
        else if (i == 7) grid._yaxis[2] = v;
        else if (i == 8) grid._zaxis[2] = v;
      }
    } else if (part[0] == "BSplineTransformSplineOrder") {
      if (part.size() != 2) {
        Warning("Elastix input: Expected BSplineTransformSplineOrder to have exactly one value");
        return nullptr;
      }
      if (!FromString(part[1], order)) {
        Warning("Elastix input: Failed to parse BSplineTransformSplineOrder value");
        return nullptr;
      }
    } else if (part[0] == "UseCyclicTransform") {
      if (!FromString(part[1], cyclic)) {
        Warning("Elastix input: Failed to parse UseCyclicTransform value");
        return nullptr;
      }
    }
  }
  UniquePtr<FreeFormTransformation> dof;
  if (ndofs == 0) {
    Warning("Elastix input: NumberOfParameters not specified");
    return nullptr;
  }
  if (ndims < 2 || ndims > 4) {
    Warning("Elastix input: Can only read transformation with 2, 3, or 4 dimensions");
    return nullptr;
  }
  if (!grid) {
    Warning("Elastix input: Invalid BSplineTransform grid");
    return nullptr;
  }
  int ncps = grid.NumberOfPoints();
  if (ndims * ncps != ndofs) {
    Warning("Elastix input: NumberOfParameters does not match GridSize");
    return nullptr;
  }
  // Deal with itk::NiftiImageIO::SetNIfTIOrientationFromImageIO nonsense
  grid._xorigin *= -1.;
  grid._yorigin *= -1.;
  for (int i = 0; i < 3; ++i) {
    grid._xaxis[i] *= -1.;
    grid._yaxis[i] *= -1.;
  }
  // Move origin to grid center
  double tx = .5 * (grid._x - 1) * grid._dx;
  double ty = .5 * (grid._y - 1) * grid._dy;
  double tz = .5 * (grid._z - 1) * grid._dz;
  grid._xorigin += tx * grid._xaxis[0] + ty * grid._yaxis[0] + tz * grid._zaxis[0];
  grid._yorigin += tx * grid._xaxis[1] + ty * grid._yaxis[1] + tz * grid._zaxis[1];
  grid._zorigin += tx * grid._xaxis[2] + ty * grid._yaxis[2] + tz * grid._zaxis[2];
  // Create MIRTK transformation
  if (order == 1) {
    if (ndims == 4) {
      dof.reset(new LinearFreeFormTransformation4D(grid));
    } else {
      dof.reset(new LinearFreeFormTransformation3D(grid));
    }
  } else if (order == 3) {
    if (ndims == 4) {
      dof.reset(new BSplineFreeFormTransformation4D(grid));
    } else {
      dof.reset(new BSplineFreeFormTransformation3D(grid));
    }
  } else {
    Warning("Elastix input: Can only convert BSplineTransform with BSplineTransformSplineOrder 1 or 3");
    return nullptr;
  }
  double *x = dofs.get();
  double *y = x + ncps;
  double *z = y + ncps;
  for (int i = 0; i < ncps; ++i, ++x, ++y, ++z) {
    // x and y axes are reflected by ITK
    dof->Put(i, -(*x), -(*y), *z);
  }
  return dof.release();
=======
// DRAMMS
// =============================================================================

// -----------------------------------------------------------------------------
/// Read transformation from displacement field image written by DRAMMS
Transformation *ReadDRAMMS(const char *fname)
{
  // DRAMMS data order is yxzyxzyxz... instead of xxx...yyy...zzz..., but the
  // header information still relates to the respective x, y, and z axes
  GenericImage<double> in(fname);
  GenericImage<double> disp(in.Attributes());
  double *data = in.Data();
  for (int k = 0; k < in.Z(); ++k)
  for (int j = 0; j < in.Y(); ++j)
  for (int i = 0; i < in.X(); ++i, data += 3) {
    disp(i, j, k, 0) = data[1];
    disp(i, j, k, 1) = data[0];
    disp(i, j, k, 2) = data[2];
  }
  in.Clear();
  // Convert to physical displacements
  ConvertVoxelToWorldDisplacement(disp);
  // Convert to linear FFD
  return ToLinearFFD(disp);
>>>>>>> b309e9b6
}

////////////////////////////////////////////////////////////////////////////////
// Write transformation
////////////////////////////////////////////////////////////////////////////////

// =============================================================================
// Dense displacement field
// =============================================================================

// -----------------------------------------------------------------------------
/// Convert transformation to dense world space displacement field
bool ToWorldDisplacement(GenericImage<double> &disp, const Transformation  *dof,
                                                     const ImageAttributes &target,
                                                     double                 ts)
{
  if (target) {
    disp.Initialize(target, 3);
  } else {
    const MultiLevelTransformation *mffd = dynamic_cast<const MultiLevelTransformation *>(dof);
    const FreeFormTransformation   *ffd  = dynamic_cast<const FreeFormTransformation   *>(dof);
    if (mffd) ffd = mffd->GetLocalTransformation(-1);
    if (!ffd) {
      Warning("Cannot convert linear transformation to image without input -target image!");
      return false;
    }
    disp.Initialize(ffd->Attributes(), 3);
  }
  dof->Displacement(disp, ts, target._torigin);
  return true;
}

// -----------------------------------------------------------------------------
/// Convert displacements in world space to voxel space
void ConvertWorldToVoxelDisplacement(GenericImage<double> &disp)
{
  double x0, y0, z0, x1, y1, z1;
  for (int k = 0; k < disp.Z(); ++k)
  for (int j = 0; j < disp.Y(); ++j)
  for (int i = 0; i < disp.X(); ++i) {
    x0 = i, y0 = j, z0 = k;
    x1 = i + disp(i, j, k, 0);
    y1 = j + disp(i, j, k, 1);
    z1 = k + disp(i, j, k, 2);
    disp.ImageToWorld(x0, y0, z0);
    disp.ImageToWorld(x1, y1, z1);
    disp(i, j, k, 0) = x1 - x0;
    disp(i, j, k, 1) = y1 - y0;
    disp(i, j, k, 2) = z1 - z0;
  }
}

// -----------------------------------------------------------------------------
/// Write transformation to dense world space displacement field image
bool WriteWorldDisplacement(const char *fname, const Transformation *dof,
                            const ImageAttributes &target, double ts)
{
  GenericImage<double> disp;
  if (ToWorldDisplacement(disp, dof, target, ts)) {
    disp.Write(fname);
    return true;
  }
  return false;
}

// -----------------------------------------------------------------------------
/// Write transformation to dense world space displacement field component images
bool WriteWorldDisplacement(const char *dx_name, const char *dy_name, const char *dz_name,
                            const Transformation *dof, const ImageAttributes &target, double ts)
{
  GenericImage<double> disp;
  if (ToWorldDisplacement(disp, dof, target, ts)) {
    disp.GetFrame(0).Write(dx_name);
    disp.GetFrame(1).Write(dy_name);
    disp.GetFrame(2).Write(dz_name);
    return true;
  }
  return false;
}

// -----------------------------------------------------------------------------
/// Write transformation to dense voxel space displacement field image
bool WriteVoxelDisplacement(const char *fname, const Transformation *dof,
                            const ImageAttributes &target, double ts)
{
  GenericImage<double> disp;
  if (ToWorldDisplacement(disp, dof, target, ts)) {
    ConvertWorldToVoxelDisplacement(disp);
    disp.Write(fname);
    return true;
  }
  return false;
}

// -----------------------------------------------------------------------------
/// Write transformation to dense voxel space displacement field component images
bool WriteVoxelDisplacement(const char *dx_name, const char *dy_name, const char *dz_name,
                            const Transformation *dof, const ImageAttributes &target, double ts)
{
  GenericImage<double> disp;
  if (ToWorldDisplacement(disp, dof, target, ts)) {
    ConvertWorldToVoxelDisplacement(disp);
    disp.GetFrame(0).Write(dx_name);
    disp.GetFrame(1).Write(dy_name);
    disp.GetFrame(2).Write(dz_name);
    return true;
  }
  return false;
}

// =============================================================================
// MIRTK
// =============================================================================

// -----------------------------------------------------------------------------
/// Approximate a given MIRTK transformation by another
///
/// This function tries to approximate the input transformation by an output
/// transformation of a given type. When the output transformation is a
/// multi-level free-form deformation with global and local components,
/// the input transformation is approximated by a combination of the global
/// transformation and the active local transformations. Whenever possible,
/// this function attempts to copy the global and/or local transformation
/// parameters from the input to the output transformation in order to reduce
/// the approximation error and not require a more costly approximation step.
/// This generic function can be used to convert from one MIRTK transformation
/// type to any other transformation type. Another use case would be the
/// initialization of a registration output transformation given an initial
/// guess (i.e., manual user input transformation or result of a previous step).
///
/// \returns RMS error of approximation or NaN in case of a failure.
double ApproximateAsNew(const Transformation *dofin,
                        Transformation       *dofout,
                        ImageAttributes      *domain = nullptr,
                        FFDIMParams           ffdim  = FFDIMParams(),
                        BCHParams             bch    = BCHParams())
{
  UniquePtr<Transformation> itmp;

  // Just copy parameters whenever possible
  if (dofout->CopyFrom(dofin)) return .0;

  // Reset output transformation
  dofout->Reset();

  // Input...
  const HomogeneousTransformation *ilin  = nullptr; // ...linear transformation
  const FreeFormTransformation    *iffd  = nullptr; // or non-linear  FFD
  const MultiLevelTransformation  *imffd = nullptr; // or multi-level FFD

  ( ilin = dynamic_cast<const HomogeneousTransformation *>(dofin)) ||
  ( iffd = dynamic_cast<const FreeFormTransformation    *>(dofin)) ||
  (imffd = dynamic_cast<const MultiLevelTransformation  *>(dofin));

  if (imffd) {
    if (imffd->NumberOfLevels() == 0) {
      dofin = ilin = imffd->GetGlobalTransformation();
      imffd = nullptr;
    } else if (imffd->NumberOfLevels() == 1 && imffd->GetGlobalTransformation()->IsIdentity()) {
      dofin = iffd = imffd->GetLocalTransformation(0);
      imffd = nullptr;
    }
  }

  // Output...
  HomogeneousTransformation *olin  = nullptr; // ...linear transformation
  FreeFormTransformation    *offd  = nullptr; // or non-linear FFD
  MultiLevelTransformation  *omffd = nullptr; // or multi-level FFD

  ( olin = dynamic_cast<HomogeneousTransformation *>(dofout)) ||
  ( offd = dynamic_cast<FreeFormTransformation    *>(dofout)) ||
  (omffd = dynamic_cast<MultiLevelTransformation  *>(dofout));

  if (omffd && omffd->NumberOfActiveLevels() == 0) {
    dofout = olin = omffd->GetGlobalTransformation();
    omffd  = nullptr;
  }

  // When input is a single-level MFFD and the output is a free-form deformation
  // which has the same type as the FFD of the input transformation,
  // merge the global component of the input transformation into its local
  // component before proceeding.
  if (imffd && imffd->NumberOfLevels() == 1 && offd &&
      offd->TypeOfClass() == imffd->GetLocalTransformation(0)->TypeOfClass()) {
    MultiLevelTransformation *mffd;
    FreeFormTransformation   *affd;
    itmp.reset(Transformation::New(imffd));
    mffd = dynamic_cast<MultiLevelTransformation *>(itmp.get());
    mirtkAssert(mffd != nullptr, "copy must also be a multi-level transformation");
    mffd->MergeGlobalIntoLocalDisplacement();
    itmp.reset(affd = mffd->PopLocalTransformation());
    imffd = mffd = nullptr;
    dofin = iffd = affd;
  }

  // When both input and output transformation are a MFFD of the same type
  // and the output MFFD has only a single active FFD level, copy the global
  // component from the input MFFD to the output MFFD and approximate the local
  // component of the input MFFD by the output FFD.
  if (imffd && omffd && omffd->NumberOfActiveLevels() == 1 && imffd->TypeOfClass() == omffd->TypeOfClass()) {
    // Copy global component
    omffd->GetGlobalTransformation()->CopyFrom(imffd->GetGlobalTransformation());
    // Remaining local component of output MFFD
    offd = nullptr;
    for (int n = 0; n < omffd->NumberOfLevels(); ++n) {
      if (omffd->LocalTransformationIsActive(n)) {
        offd = omffd->GetLocalTransformation(n);
        break;
      }
    }
    mirtkAssert(offd != nullptr, "multi-level transformation claimed to have one active level");
    dofout = offd;
    omffd  = nullptr;
    // Remaining local component of input MFFD
    if (imffd->NumberOfLevels() == 1) {
      dofin = iffd = imffd->GetLocalTransformation(0);
      imffd = nullptr;
    } else {
      MultiLevelTransformation *mffd;
      FreeFormTransformation   *affd;
      itmp.reset(Transformation::New(imffd->TypeOfClass()));
      mffd = dynamic_cast<MultiLevelTransformation *>(itmp.get());
      mirtkAssert(mffd != nullptr, "copy must also be a multi-level transformation");
      for (int n = 0; n < imffd->NumberOfLevels(); ++n) {
        affd = const_cast<FreeFormTransformation *>(imffd->GetLocalTransformation(n));
        mffd->PushLocalTransformation(affd, /* transfer_ownership = */ false);
      }
      dofin = imffd = mffd;
    }
  }

  // Case 1: Input is linear homogeneous coordinate transformation
  if (ilin) {
    if (olin) {
      olin->CopyFrom(ilin);
      // No error when input transformation is subtype of output transformation
      if ( ilin->TypeOfClass() == TRANSFORMATION_RIGID ||
          (ilin->TypeOfClass() == TRANSFORMATION_SIMILARITY && olin->TypeOfClass() != TRANSFORMATION_RIGID) ||
          (ilin->TypeOfClass() == /*TRANSFORMATION_AFFINE == */ olin->TypeOfClass())) {
        return .0;
      }
      // Otherwise, compute RMS error after possible loss of linear component
      if (domain) {
        ImageAttributes lattice(*domain);
        Matrix   i2w = lattice.GetImageToWorldMatrix();
        lattice._i2w = &i2w;
        double x, y, z, x1, y1, z1, x2, y2, z2, error = .0;
        for (int k = 0; k < lattice._z; ++k)
        for (int j = 0; j < lattice._y; ++j)
        for (int i = 0; i < lattice._x; ++i) {
          x = i, y = j, z = k;
          lattice.LatticeToWorld(x, y, z);
          x1 = x2 = x;
          y1 = y2 = y;
          z1 = z2 = z;
          ilin->Transform(x1, y1, z1);
          olin->Transform(x2, y2, z2);
          error += pow(x2 - x1, 2) + pow(y2 - y1, 2) + pow(z2 - z1, 2);
        }
        return sqrt(error);
      }
      return .0;
    }
    if (omffd) {
      omffd->GetGlobalTransformation()->CopyFrom(ilin);
      return .0;
    }
  // Case 2: Input is a single free-form deformation
  } else if (iffd) {
    if (offd && offd->CopyFrom(iffd)) return .0;
  }
  // Case 3: Input is multi-level free-form deformation with global and local components
  //         or parameters of input transformation in case 1 & 2 could not just
  //         be copied over to the output transformation...
  double error = numeric_limits<double>::quiet_NaN();

  // ...determine discrete lattice on which to perform approximation
  ImageAttributes lattice;
  if (domain) lattice = *domain;
  if (iffd && iffd->Attributes().NumberOfPoints() > lattice.NumberOfPoints()) {
    lattice = iffd->Attributes();
  }
  if (imffd) {
    const FreeFormTransformation *affd;
    for (int n = 0; n < imffd->NumberOfLevels(); ++n) {
      affd = imffd->GetLocalTransformation(n);
      if (affd && affd->Attributes().NumberOfPoints() > lattice.NumberOfPoints()) {
        lattice = affd->Attributes();
      }
    }
  }
  if (offd && offd->Attributes().NumberOfPoints() > lattice.NumberOfPoints()) {
    lattice = offd->Attributes();
  }
  if (omffd) {
    const FreeFormTransformation *affd;
    for (int n = 0; n < omffd->NumberOfLevels(); ++n) {
      affd = omffd->GetLocalTransformation(n);
      if (affd && affd->Attributes().NumberOfPoints() > lattice.NumberOfPoints()) {
        lattice = affd->Attributes();
      }
    }
  }
  mirtkAssert(lattice.NumberOfPoints() > 0, "approximation domain valid");
  if (lattice.NumberOfPoints() == 0) return error;

  // ...when possible, use specialized approximation methods
  if (offd) {
    LinearFreeFormTransformationTD  *ltdffd = nullptr;
    BSplineFreeFormTransformationSV *bsvffd = nullptr;
    BSplineFreeFormTransformationTD *btdffd = nullptr;

    (ltdffd = dynamic_cast<LinearFreeFormTransformationTD  *>(offd)) ||
    (bsvffd = dynamic_cast<BSplineFreeFormTransformationSV *>(offd)) ||
    (btdffd = dynamic_cast<BSplineFreeFormTransformationTD *>(offd));

    if (ltdffd || bsvffd || btdffd) {
      // Get input displacements at lattice points of approximation domain
      GenericImage<double> disp(lattice, 3);
      dofin->Displacement(disp);
      // Approximate displacements
      if (bsvffd) {
        error = bsvffd->ApproximateAsNew(disp, bch.smooth, bch.nterms, bch.nsteps);
      } else if (ltdffd) {
        GenericImage<double> *disps[1] = { &disp };
        error = ltdffd->ApproximateAsNew(disps, &ffdim.t1, &ffdim.t2, 1,
                                         bch.smooth, bch.nterms, bch.nsteps);
      } else if (btdffd) {
        GenericImage<double> *disps[1] = { &disp };
        error = btdffd->ApproximateAsNew(disps, &ffdim.t1, &ffdim.t2, 1,
                                         bch.smooth, bch.nterms, bch.nsteps);
      }
    }
  }

  // ...otherwise, use generic approximation interface
  if (IsNaN(error)) {
    error = dofout->ApproximateAsNew(lattice, dofin);
  }

  if (domain) *domain = lattice;
  return error;
}

// -----------------------------------------------------------------------------
/// Report approximation error
void PrintApproximationError(const Transformation  *dofin,
                             const Transformation  *dofout,
                             const ImageAttributes &domain,
                             double                 ts     = .0,
                             int                    margin = 0,
                             Indent                 indent = Indent())
{
  double x, y, z, error, mag;
  double dx1, dy1, dz1;
  double dx2, dy2, dz2;
  double avg_idisp = .0;
  double max_idisp = .0;
  double avg_odisp = .0;
  double max_odisp = .0;
  double avg_error = .0;
  double max_error = .0;

  // Lattice to world coordinate transformation matrix
  const Matrix i2w = domain.GetImageToWorldMatrix();

  // Whether to pre-compute displacements for entire spatial domain
  const bool use_idisp = dofin ->RequiresCachingOfDisplacements();
  const bool use_odisp = dofout->RequiresCachingOfDisplacements();

  // Initialize displacement caches
  GenericImage<double> idisp, odisp;
  if (use_idisp) idisp.Initialize(domain, 3);
  if (use_odisp) odisp.Initialize(domain, 3);

  // Time point of source image
  const double t0 = domain.LatticeToTime(0);

  // Pre-compute displacements for entire volume domain
  if (idisp) dofin ->Displacement(idisp, ts, t0);
  if (odisp) dofout->Displacement(odisp, ts, t0);

  // Evaluate approximation error for source image
  for (int k = margin; k < domain._z - margin; ++k)
  for (int j = margin; j < domain._y - margin; ++j)
  for (int i = margin; i < domain._x - margin; ++i) {
    x = i, y = j, z = k;
    Transform(i2w, x, y, z);

    if (idisp) {
      dx1 = idisp(i, j, k, 0);
      dy1 = idisp(i, j, k, 1);
      dz1 = idisp(i, j, k, 2);
    } else {
      dx1 = x, dy1 = y, dz1 = z;
      dofin->Displacement(dx1, dy1, dz1, ts, t0);
    }
    mag = sqrt(dx1*dx1 + dy1*dy1 + dz1*dz1);
    avg_idisp += mag;
    if (mag > max_idisp) max_idisp = mag;

    if (odisp) {
      dx2 = odisp(i, j, k, 0);
      dy2 = odisp(i, j, k, 1);
      dz2 = odisp(i, j, k, 2);
    } else {
      dx2 = x, dy2 = y, dz2 = z;
      dofout->Displacement(dx2, dy2, dz2, ts, t0);
    }
    mag = sqrt(dx2*dx2 + dy2*dy2 + dz2*dz2);
    avg_odisp += mag;
    if (mag > max_odisp) max_odisp = mag;

    error = sqrt((dx2 - dx1) * (dx2 - dx1) +
                 (dy2 - dy1) * (dy2 - dy1) +
                 (dz2 - dz1) * (dz2 - dz1));
    avg_error += error;
    if (error > max_error) max_error = error;
  }

  const int n = domain.NumberOfPoints();
  avg_idisp /= n;
  avg_odisp /= n;
  avg_error /= n;

  cout << indent << "Average input displacement:  " << avg_idisp << endl;
  cout << indent << "Maximum input displacement:  " << max_idisp << endl;
  cout << indent << "Average output displacement: " << avg_odisp << endl;
  cout << indent << "Maximum output displacement: " << max_odisp << endl;
  cout << indent << "Average RMS error:           " << avg_error << endl;
  cout << indent << "Maximum RMS error:           " << max_error << endl;
}

// -----------------------------------------------------------------------------
/// Write MIRTK transformation file
bool WriteMIRTK(const char *fname, Transformation *dof,
                ImageAttributes target_attr = ImageAttributes(), double ts = .0,
                double dx = .0, double dy = .0, double dz = .0,  double dt = .0,
                TransformationType type      = TRANSFORMATION_UNKNOWN,
                MFFDMode           mffd_type = MFFD_Default,
                FFDIMParams        ffdim     = FFDIMParams(),
                BCHParams          bch       = BCHParams())
{
  // Boundary margin to exclude from approximation error evaluation
  const int rms_excl_margin = 2;

  // Output transformation is a homogeneous coordinate transformation
  const bool type_is_linear = (type == TRANSFORMATION_RIGID      ||
                               type == TRANSFORMATION_SIMILARITY ||
                               type == TRANSFORMATION_AFFINE);

  // Determine type of input transformation
  TransformationType dof_type = dof->TypeOfClass();

  HomogeneousTransformation *aff  = dynamic_cast<HomogeneousTransformation *>(dof);
  FreeFormTransformation    *ffd  = dynamic_cast<FreeFormTransformation    *>(dof);
  MultiLevelTransformation  *mffd = dynamic_cast<MultiLevelTransformation  *>(dof);

  if (mffd) {
    aff = mffd->GetGlobalTransformation();
    // Case 1: MFFD only has global component
    if (mffd->NumberOfLevels() == 0) {
      dof      = aff;
      dof_type = TRANSFORMATION_AFFINE;
      mffd     = nullptr;
    } else {
      // Merge global transformation into local transformation when output type
      // is a local transformation without explicit global component
      if (!type_is_linear && mffd_type == MFFD_None) {
        mffd->MergeGlobalIntoLocalDisplacement();
      }
      // Get local transformation with highest resolution (i.e., most #DoFs)
      // and determine common type of all local transformations (if unique)
      ffd      = mffd->GetLocalTransformation(0);
      dof_type = ffd ->TypeOfClass();
      if (mffd->NumberOfLevels() > 1) {
        for (int n = 1; n < mffd->NumberOfLevels(); ++n) {
          FreeFormTransformation *affd = mffd->GetLocalTransformation(0);
          if (affd->TypeOfClass() != dof_type) {
            dof_type = TRANSFORMATION_UNKNOWN;
            break;
          }
          if (affd->NumberOfDOFs() > ffd->NumberOfDOFs()) ffd = affd;
        }
      // Case 2: MFFD has only a single local component
      } else if (mffd->GetGlobalTransformation()->IsIdentity()) {
        dof  = ffd;
        mffd = nullptr;
      }
      // Case 3: MFFD has both global and local components
    }
  }

  // Attributes of output FFD (if output is not only a homogeneous transformation)
  if (ffd) {
    if (!target_attr) target_attr = ffd->Attributes();
    if (dx <= .0) dx = ffd->GetXSpacing();
    if (dy <= .0) dy = ffd->GetYSpacing();
    if (dz <= .0) dz = ffd->GetZSpacing();
    if (dt <= .0) dt = ffd->GetTSpacing();
  } else if (target_attr) {
    if (dx <= .0) dx = target_attr._dx;
    if (dy <= .0) dy = target_attr._dy;
    if (dz <= .0) dz = target_attr._dz;
    if (dt <= .0) dt = target_attr._dt;
  }

  // Check if requested spacing of output FFD differs from input transformation
  // Always resample a MFFD with multiple levels such that output has single level
  bool resample_ffd;
  if (mffd && mffd->NumberOfLevels() > 1) {
    resample_ffd = true;
  } else if (!type_is_linear && ffd) {
    resample_ffd = ( !fequal(ffd->GetXSpacing(), dx) ||
                     !fequal(ffd->GetYSpacing(), dy) ||
                    (!fequal(ffd->GetZSpacing(), dz) && ffd->Z() > 1) ||
                    (!fequal(ffd->GetTSpacing(), dt) && ffd->T() > 1));
  } else {
    resample_ffd = false;
  }

  // Instantiate output MFFD (if any)
  UniquePtr<MultiLevelTransformation> omffd;
  switch (mffd_type) {
    case MFFD_None:
      break;
    case MFFD_Default:
      if (!type_is_linear) {
        omffd.reset(new MultiLevelFreeFormTransformation());
      }
      break;
    case MFFD_Sum:
      omffd.reset(new MultiLevelFreeFormTransformation());
      break;
    case MFFD_Fluid:
      omffd.reset(new FluidFreeFormTransformation());
      break;
    case MFFD_LogSum:
      if (type != TRANSFORMATION_BSPLINE_FFD_SV) {
        Warning("Multi-level mode " << ToString(MFFD_LogSum) << " only suitable for a B-spline SV FFD output transformation!");
        return false;
      }
      omffd.reset(new MultiLevelStationaryVelocityTransformation());
      break;
    default:
      Warning("The " << ToString(mffd_type) << " multi-level transformation mode is not supported!");
      return false;
  }

  // Write input transformation directly when possible
  if (type == TRANSFORMATION_UNKNOWN) type = dof_type;
  if (!resample_ffd && dof_type == type) {
    if (omffd) {
      if (mffd) {
        if (omffd->TypeOfClass() == mffd->TypeOfClass()) {
          dof->Write(fname);
          return true;
        }
      } else if (ffd) {
        const bool transfer_ownership = false;
        omffd->PushLocalTransformation(ffd, transfer_ownership);
        omffd->Write(fname);
        omffd->PopLocalTransformation();
        return true;
      } else if (aff) {
        omffd->GetGlobalTransformation()->CopyFrom(aff);
        omffd->Write(fname);
        return true;
      }
    } else {
      dof->Write(fname);
      return true;
    }
  }

  // Otherwise, approximate input transformation by new output transformation
  UniquePtr<Transformation> odof(Transformation::New(type));

  // When output type is a homogeneous coordinate transformation,
  // convert input transformation such that only global part remains
  // and write resulting transformation either as MFFD without local
  // component or a plain homogeneous coordinate transformation
  HomogeneousTransformation *oaff = dynamic_cast<HomogeneousTransformation *>(odof.get());
  if (oaff) {
    double rms = ApproximateAsNew(dof, oaff, &target_attr, ffdim, bch);
    if (IsNaN(rms)) return false;
    if (verbose > 1 && target_attr) {
      PrintApproximationError(dof, oaff, target_attr, ts, rms_excl_margin);
    } else if (verbose > 0) {
      cout << "RMS error of approximation = " << rms << endl;
    }
    if (omffd) {
      omffd->GetGlobalTransformation()->CopyFrom(oaff);
      omffd->Write(fname);
    } else {
      oaff->Write(fname);
    }
    return true;
  }

  // Otherwise, when output type is a FFD, set the requested lattice attributes and
  // insert FFD into desired output MFFD or write plain FFD without global component.
  // In case of a FFD parameterized by velocities, also set the parameters of
  // the integration method used to obtain the displacement vectors.
  FreeFormTransformation *offd = dynamic_cast<FreeFormTransformation *>(odof.get());
  if (offd) {
    if (!target_attr) {
      Warning("Cannot convert linear transformation to FFD without input -target image!");
      return false;
    }
    offd->Initialize(target_attr, dx, dy, dz, dt);
    if (omffd) {
      omffd->PushLocalTransformation(offd);
      odof.release();
      odof.reset(omffd.release());
    }

    BSplineFreeFormTransformationSV *bsvffd = nullptr;
    LinearFreeFormTransformationTD  *ltdffd = nullptr;
    BSplineFreeFormTransformationTD *btdffd = nullptr;

    (bsvffd = dynamic_cast<BSplineFreeFormTransformationSV *>(offd)) ||
    (ltdffd = dynamic_cast<LinearFreeFormTransformationTD  *>(offd)) ||
    (btdffd = dynamic_cast<BSplineFreeFormTransformationTD *>(offd));

    if (bsvffd) {
      if (ffdim.method != FFDIM_Unknown) {
        bsvffd->IntegrationMethod(ffdim.method);
      }
      if (ffdim.minsteps > 0) {
        bsvffd->NumberOfSteps(ffdim.minsteps);
      }
    } else if (ltdffd) {
      ltdffd->MinTimeStep(ffdim.MinTimeStep());
      ltdffd->MaxTimeStep(ffdim.MaxTimeStep());
    } else if (btdffd) {
      if (ffdim.method != FFDIM_Unknown) {
        btdffd->IntegrationMethod(ffdim.method);
      }
      btdffd->MinTimeStep(ffdim.MinTimeStep());
      btdffd->MaxTimeStep(ffdim.MaxTimeStep());
      btdffd->Tolerance  (ffdim.Tolerance());
    }
  }

  // Approximate input transformation by (M)FFD
  double rms = ApproximateAsNew(dof, odof.get(), &target_attr, ffdim, bch);
  if (IsNaN(rms)) return false;

  if (verbose > 1 && target_attr) {
    PrintApproximationError(dof, odof.get(), target_attr, ts, rms_excl_margin);
  } else if (verbose > 0) {
    cout << "RMS error of approximation = " << rms << endl;
  }

  // Write (M)FFD of requested FFD and MFFD types
  odof->Write(fname);
  return true;
}

// =============================================================================
// FSL
// =============================================================================

// -----------------------------------------------------------------------------
/// Convert linear transformation to FSL FLIRT matrix
///
/// @param[in] target Attributes of target image.
/// @param[in] source Attributes of source image.
/// @param[in] dof    Rigid/affine transformation.
///
/// @return FSL FLIRT transformation matrix.
///
/// @see fsl/src/newimage/newimagefns.cc : raw_affine_transform
Matrix ToFLIRTMatrix(ImageAttributes target,
                     ImageAttributes source,
                     const HomogeneousTransformation *dof)
{
  // x image axis must be mirrored if determinant of world to image orientation
  // matrix is positive, i.e., when the image is stored in neurological order
  if (target.GetWorldToLatticeOrientation().Det() > 0.) {
    if (verbose) cout << "qform determinant of target image is positive, reflecting x axis" << endl;
    target._xaxis[0] = -target._xaxis[0];
    target._xaxis[1] = -target._xaxis[1];
    target._xaxis[2] = -target._xaxis[2];
  } else {
    if (verbose) cout << "qform determinant of target image is negative, do not reflect x axis" << endl;
  }
  if (source.GetWorldToLatticeOrientation().Det() > 0.) {
    if (verbose) cout << "qform determinant of source image is positive, reflecting x axis" << endl;
    source._xaxis[0] = -source._xaxis[0];
    source._xaxis[1] = -source._xaxis[1];
    source._xaxis[2] = -source._xaxis[2];
  } else {
    if (verbose) cout << "qform determinant of source image is negative, do not reflect x axis" << endl;
  }

  Matrix t2w = target.GetImageToWorldMatrix();
  Matrix w2s = source.GetWorldToImageMatrix();

  Matrix S1(4, 4);
  S1(0, 0) = 1.0 / target._dx;
  S1(1, 1) = 1.0 / target._dy;
  S1(2, 2) = 1.0 / target._dz;
  S1(3, 3) = 1.0;

  Matrix S2(4, 4);
  S2(0, 0) = source._dx;
  S2(1, 1) = source._dy;
  S2(2, 2) = source._dz;
  S2(3, 3) = 1.0;

  Matrix A = S2 * w2s * dof->GetMatrix() * t2w * S1;
  return A.Inverse();
}

// -----------------------------------------------------------------------------
/// Write 4x4 transformation matrix to FLIRT ASCII file format
bool WriteFLIRTMatrix(const char *fname, const Matrix &m)
{
  ofstream os(fname);
  if (!os) {
    Warning("Failed to open file " << fname << " for writing");
    return false;
  }
  for (int i = 0; i < m.Rows(); ++i) {
    for (int j = 0; j < m.Cols(); ++j) {
      if (j > 0) os << " ";
      os << m(i, j);
    }
    os << "\n";
  }
  os.close();
  return bool(os);
}

// -----------------------------------------------------------------------------
/// Write FLIRT transformation file
bool WriteFLIRT(const char *fname, const ImageAttributes &target_attr,
                                   const ImageAttributes &source_attr,
                                   const Transformation  *dof)
{
  const HomogeneousTransformation *lin = dynamic_cast<const HomogeneousTransformation *>(dof);
  if (!lin) {
    const MultiLevelTransformation *mffd = dynamic_cast<const MultiLevelTransformation *>(dof);
    if (mffd) lin = mffd->GetGlobalTransformation();
    else {
      Warning("Cannot write non-linear transformation in Aladin format");
      return false;
    }
  }
  if (!target_attr) {
    Warning("Cannot convert linear transformation to Aladin format without input -target image!");
    return false;
  }
  if (!source_attr) {
    Warning("Cannot convert linear transformation to Aladin format without input -source image!");
    return false;
  }
  return WriteFLIRTMatrix(fname, ToFLIRTMatrix(target_attr, source_attr, lin));
}

// -----------------------------------------------------------------------------
/// Convert 3D+t displacement field to FSL warp
class ConvertToFSLWarp : public VoxelFunction
{
  const ImageAttributes &_Source;
  const BaseImage       &_Warp;
  bool                   _Relative;

  const Matrix _World2Source;

  static const int _x = 0;
  const int        _y, _z;

public:

  ConvertToFSLWarp(const ImageAttributes &source, const BaseImage &warp, bool relative)
  :
    _Source(source), _Warp(warp), _Relative(relative),
    _World2Source(source.GetWorldToImageMatrix()),
    _y(warp.NumberOfSpatialVoxels()), _z(_y + _y)
  {}

  template <class TIn, class TOut>
  void operator ()(int i, int j, int k, int, const TIn *din, TOut *dout) const
  {
    double x = i, y = j, z = k;
    _Warp.ImageToWorld(x, y, z);
    x += static_cast<double>(din[_x]);
    y += static_cast<double>(din[_y]);
    z += static_cast<double>(din[_z]);
    Transform(_World2Source, x, y, z);
    x *= _Source._dx, y *= _Source._dy, z *= _Source._dz;
    if (_Relative) {
      x -= i * _Warp.XSize();
      y -= j * _Warp.YSize();
      z -= k * _Warp.ZSize();
    }
    dout[_x] = static_cast<TOut>(x);
    dout[_y] = static_cast<TOut>(y);
    dout[_z] = static_cast<TOut>(z);
  }

  template <class TInOut>
  void operator ()(int i, int j, int k, int l, TInOut *d) const
  {
    this->operator()(i, j, k, l, d, d);
  }
};

// -----------------------------------------------------------------------------
/// Convert any transformation to FSL warp field
///
/// @param[in] target   Attributes of target image.
/// @param[in] source   Attributes of source image.
/// @param[in] dof      IRTK transformation.
/// @param[in] relative Return displacements instead of new voxel coordinates.
///
/// @return FSL warp field.
template <class TReal = double>
GenericImage<TReal> ToFSLWarpField(ImageAttributes target,
                                   ImageAttributes source,
                                   const Transformation *dof,
                                   bool relative = true)
{
  // x image axis must be mirrored if determinant of world to image orientation
  // matrix is positive, i.e., when the image is stored in neurological order
  if (target.GetWorldToLatticeOrientation().Det() > 0.) {
    if (verbose) cout << "qform determinant of target image is positive, reflecting x axis" << endl;
    target._xaxis[0] = -target._xaxis[0];
    target._xaxis[1] = -target._xaxis[1];
    target._xaxis[2] = -target._xaxis[2];
  }
  if (source.GetWorldToLatticeOrientation().Det() > 0.) {
    if (verbose) cout << "qform determinant of source image is positive, reflecting x axis" << endl;
    source._xaxis[0] = -source._xaxis[0];
    source._xaxis[1] = -source._xaxis[1];
    source._xaxis[2] = -source._xaxis[2];
  }

  // Get world displacement field
  GenericImage<TReal> warp(target, 3);
  dof->Displacement(warp);

  // Convert to FSL warp field
  ParallelForEachVoxel(ConvertToFSLWarp(source, warp, relative), warp.Attributes(), warp);

  // Set _dt != 0 such that warp field is saved as 3D+t time series instead of
  // 3D vector field, i.e., such that NIfTI dim[8] = {4, _x, _y, _z, 3, 1, 1, 1}
  warp.PutTSize(1.0);

  return warp;
}

// -----------------------------------------------------------------------------
/// Write FSL warp file
bool WriteFSLWarpField(const char *fname, ImageAttributes        target,
                                          const ImageAttributes &source,
                                          const Transformation  *dof,
                                          bool relative = true)
{
  if (!target) {
    // FIXME: Warp field not correct when voxel size/image orientation different
    //        from the target/reference image used for FSL's applywarp.
#if 1
    Warning("Cannot convert transformation to FSL warp field without input -target image!");
    return false;
#else
    const MultiLevelTransformation *mffd = dynamic_cast<const MultiLevelTransformation *>(dof);
    const FreeFormTransformation   *ffd  = dynamic_cast<const FreeFormTransformation   *>(dof);
    if (mffd) ffd = mffd->GetLocalTransformation(-1);
    if (!ffd) {
      Warning("Cannot convert linear transformation to FSL warp field without input -target image!");
      return false;
    }
    target = ffd->Attributes();
#endif
  }
  if (!source) {
    Warning("Cannot convert transformation to FSL warp field without input -source image!");
    return false;
  }
  ToFSLWarpField<double>(target, source, dof, relative).Write(fname);
  return true;
}

// =============================================================================
// Nifty Reg
// =============================================================================

// -----------------------------------------------------------------------------
/// Write Aladin transformation file
bool WriteAladin(const char *fname, const Transformation *dof)
{
  const HomogeneousTransformation *lin = dynamic_cast<const HomogeneousTransformation *>(dof);
  if (!lin) {
    const MultiLevelTransformation *mffd = dynamic_cast<const MultiLevelTransformation *>(dof);
    if (mffd) lin = mffd->GetGlobalTransformation();
    else {
      Warning("Cannot write non-linear transformation in Aladin format");
      return false;
    }
  }
  Matrix m = lin->GetMatrix();
  FILE *f = OpenFile(fname, "w");
  fprintf(f, "%lf %lf %lf %lf\n", m(0, 0), m(0, 1), m(0, 2), m(0, 3));
  fprintf(f, "%lf %lf %lf %lf\n", m(1, 0), m(1, 1), m(1, 2), m(1, 3));
  fprintf(f, "%lf %lf %lf %lf\n", m(2, 0), m(2, 1), m(2, 2), m(2, 3));
  fprintf(f, "0 0 0 1\n");
  fclose(f);
  return true;
}

// -----------------------------------------------------------------------------
/// Write F3D transformation file
bool WriteF3D(const char *fname, const Transformation *dof,
              F3DTransformationType type = F3D_TYPE_UNKNOWN)
{
  const HomogeneousTransformation        *lin  = NULL;
  const BSplineFreeFormTransformation3D  *ffd  = NULL;
  const MultiLevelFreeFormTransformation *mffd = NULL;

  (lin  = dynamic_cast<const HomogeneousTransformation        *>(dof)) ||
  (ffd  = dynamic_cast<const BSplineFreeFormTransformation3D  *>(dof)) ||
  (mffd = dynamic_cast<const MultiLevelFreeFormTransformation *>(dof));

  UniquePtr<MultiLevelFreeFormTransformation> new_mffd;
  if (lin) {
    new_mffd.reset(new MultiLevelFreeFormTransformation());
    new_mffd->GetGlobalTransformation()->PutMatrix(lin->GetMatrix());
    mffd = new_mffd.get();
  }

  AffineTransformation aff;
  if (mffd) {
    aff.PutMatrix(mffd->GetGlobalTransformation()->GetMatrix());
    if (mffd->NumberOfLevels() == 1) {
      ffd = dynamic_cast<const BSplineFreeFormTransformation3D *>(mffd->GetLocalTransformation(0));
    }
  }

  if (!ffd) {
    // TODO: - B-spline SV FFD --> SPLINE_VEL_GRID
    //       - Linear SV FFD   --> DISP_VEL_FIELD or DEF_VEL_FIELD
    //       - Linear FFD      --> DISP_FIELD or DEF_FIELD
    Warning("Input transformation must be 3D B-spline FFD or MFFD with more than one level.");
    Warning("Conversion of SV FFD and Linear FFD not implemented.");
    return false;
  }

  if (type != F3D_TYPE_UNKNOWN && type != F3D_SPLINE_GRID) {
    Warning("Cannot convert between F3D types! Can write B-spline (M)FFD as f3d_spline_grid only.");
    return false;
  }

  GenericImage<double> cpp(ffd->Attributes(), ffd->Z() == 1 ? 2 : 3);
  for (int k = 0; k < cpp.Z(); ++k)
  for (int j = 0; j < cpp.Y(); ++j)
  for (int i = 0; i < cpp.X(); ++i) {
    double x = i, y = j, z = k;
    cpp.ImageToWorld(x, y, z);
    aff.Transform(x, y, z);
    double dx, dy, dz;
    ffd->Get(i, j, k, dx, dy ,dz);
    cpp(i, j, k, 0) = x + dx;
    cpp(i, j, k, 1) = y + dy;
    if (cpp.T() > 2) cpp(i, j, k, 2) = z + dz;
  }
  // TODO: Set intent_code = NIFTI_INTENT_VECTOR, intent_name = NREG_TRANS, intent_p1 = F3D_SPLINE_GRID
  cpp.Write(fname);
  return true;
}

// =============================================================================
// STAR-CCM+
// =============================================================================

// -----------------------------------------------------------------------------
/// Write transformation for import into STAR-CCM+ GUI using XYZ Table format
bool WriteSTARCCMTable(const char *fname, const ImageAttributes &target, const Transformation *dof,
                       double      tmin          = -numeric_limits<double>::infinity(),
                       double      tmax          = +numeric_limits<double>::infinity(),
                       double      dt            = .0,
                       bool        displacements = false,
                       const char *points_name   = nullptr,
                       const char *delimiter     = " ",
                       int         precision     = 5)
{
  double t, t0 = target._torigin;

  // ---------------------------------------------------------------------------
  // Sampling grid
  ImageAttributes domain = target;
  if (!domain) {
    const FreeFormTransformation           *ffd  = nullptr;
    const MultiLevelFreeFormTransformation *mffd = nullptr;

    (ffd  = dynamic_cast<const FreeFormTransformation           *>(dof)) ||
    (mffd = dynamic_cast<const MultiLevelFreeFormTransformation *>(dof));
    if (mffd) ffd = mffd->GetLocalTransformation(-1);

    if (ffd) {
      domain = ffd->Attributes();
    } else if (!points_name) {
      Warning("Cannot convert linear transformation to STAR-CCM+ Table without input -target image or -points!");
      return false;
    }
  }

  if (IsInf(tmin)) tmin = domain.LatticeToTime(0);
  if (IsInf(tmax)) tmax = domain.LatticeToTime(domain._t - 1);
  if (dt == 0.)    dt   = domain._dt;

  domain._torigin = tmin;
  domain._t       = ifloor(abs((tmax - tmin) / dt));
  domain._dt      = dt;

  // Open text file
  ofstream table(fname);
  if (!table) {
    Warning("Failed to open file " << fname << " for writing!");
    return false;
  }

  table.precision(precision);
  table.flags(ios::fixed);

  // ---------------------------------------------------------------------------
  // Write header
  if (displacements) {
    table << "X" << delimiter << "Y" << delimiter << "Z";
    if (domain._t == 1) {
      table << delimiter << "DX" << delimiter << "DY" << delimiter << "DZ";
    } else {
      for (int l = 0; l < domain._t; ++l) {
        t = domain.LatticeToTime(l);
        table << delimiter << "DX[t=" << t << "ms]";
        table << delimiter << "DY[t=" << t << "ms]";
        table << delimiter << "DZ[t=" << t << "ms]";
      }
    }
  } else {
    if (domain._t == 1) {
      table << "X[t=0ms]" << delimiter << "Y[t=0ms]" << delimiter << "Z[t=0ms]";
      table << delimiter;
      table << "X[t=1ms]" << delimiter << "Y[t=1ms]" << delimiter << "Z[t=1ms]";
    } else {
      for (int l = 0, c = 0; l < domain._t; ++l) {
        t = domain.LatticeToTime(l);
        if (++c > 1) table << delimiter;
        table << "X[t=" << t << "ms]";
        table << delimiter << "Y[t=" << t << "ms]";
        table << delimiter << "Z[t=" << t << "ms]";
      }
    }
  }
  table << "\n";

  if (!table) return false;

  // ---------------------------------------------------------------------------
  // Either write displacement/new position for each input point
  if (points_name) {

    PointSet points;
    points.Read(points_name);

    double dx, dy, dz;
    for (int r = 0; r < points.Size(); ++r) {
      if (displacements) {
        table << points(r)._x << delimiter << points(r)._y << delimiter << points(r)._z;
        table << delimiter;
      }
      for (int l = 0, c = 0; l < domain._t; ++l) {
        t = domain.LatticeToTime(l);
        if (++c > 1) table << delimiter;
        dx = points(r)._x, dy = points(r)._y, dz = points(r)._z;
        if (displacements) {
          dof->Displacement(dx, dy, dz, t, t0);
        } else {
          dof->Transform(dx, dy, dz, t, t0);
        }
        table << dx << delimiter << dy << delimiter << dz;
      }
      table << "\n";

      if (!table) return false;
    }

  // ---------------------------------------------------------------------------
  // or write displacement/new position for each lattice point
  } else {

    // Evaluate displacements
    WorldCoordsImage wc;
    Array<RealImage> disp(domain._t);
    for (int l = 0; l < domain._t; ++l) {
      t = domain.LatticeToTime(l);
      disp[l].Initialize(domain, 3);
      disp[l].PutTOrigin(t);
      if (wc.IsEmpty()) disp[l].ImageToWorld(wc);
      dof->Displacement(disp[l], t0, &wc);
    }
    if (wc.IsEmpty()) {
      Warning("Invalid time interval [" << tmin << " " << tmax << "]");
      return false;
    }

    // Write rows
    double dx, dy, dz;
    const int nvox = domain.NumberOfSpatialPoints();
    const WorldCoordsImage::VoxelType *x = wc.Data();
    const WorldCoordsImage::VoxelType *y = x + nvox;
    const WorldCoordsImage::VoxelType *z = y + nvox;

    for (int r = 0; r < nvox; ++r, ++x, ++y, ++z) {
      if (displacements) {
        table << *x << delimiter << *y << delimiter << *z;
        table << delimiter;
      }
      for (int l = 0, c = 0; l < domain._t; ++l) {
        t = domain.LatticeToTime(l);
        if (++c > 1) table << delimiter;
        dx = *(disp[l].Data() + r           );
        dy = *(disp[l].Data() + r +     nvox);
        dz = *(disp[l].Data() + r + 2 * nvox);
        if (!displacements) {
          dx += *x, dy += *y, dz += *z;
        }
        table << dx << delimiter << dy << delimiter << dz;
      }
      table << "\n";

      if (!table) return false;
    }

  }

  // Close file
  table.close();
  return !table.fail();
}

////////////////////////////////////////////////////////////////////////////////
// Main
////////////////////////////////////////////////////////////////////////////////

// -----------------------------------------------------------------------------
int main(int argc, char *argv[])
{
  // Parse arguments
  REQUIRES_POSARGS(2);

  const char *input_name  = POSARG(1);
  const char *output_name = POSARG(2);

  if (NUM_POSARGS != 2 && NUM_POSARGS != 4) {
    FatalError("Invalid number of positional arguments!");
  }

  TransformationFileFormat format_in  = Format_Unknown;
  TransformationFileFormat format_out = Format_Unknown;
  MFFDMode                 mffd_type  = MFFD_Default;

  const char *dofin_name  = nullptr;
  const char *target_name = nullptr;
  const char *source_name = nullptr;
  const char *points_name = nullptr;
  int         xyz_units   = 0;
  double      dx          = .0;
  double      dy          = .0;
  double      dz          = .0;
  double      dt          = .0;
  double      t0          = numeric_limits<double>::quiet_NaN();
  double      ts          = numeric_limits<double>::quiet_NaN();
  double      tmin        = -numeric_limits<double>::infinity();
  double      tmax        = +numeric_limits<double>::infinity();
  const char *delimiter   = nullptr;
  int         precision   = -1;
  bool        velocities  = false;
  FFDIMParams ffdim;
  BCHParams   bchparam;

  #if MIRTK_IO_WITH_NIfTI
    xyz_units = NIFTI_UNITS_MM;
  #endif 

  for (ALL_OPTIONS) {
    if (OPTION("-input-format")) {
      PARSE_ARGUMENT(format_in);
    }
    else if (OPTION("-format") || OPTION("-output-format")) {
      PARSE_ARGUMENT(format_out);
    }
    else if (OPTION("-dofin")) {
      dofin_name = ARGUMENT;
    }
    else if (OPTION("-nomffd")) {
      mffd_type = MFFD_None;
    }
    else if (OPTION("-mffd")) {
      if (HAS_ARGUMENT) PARSE_ARGUMENT(mffd_type);
      else              mffd_type = MFFD_Sum;
    }
    else if (OPTION("-fluid")) {
      mffd_type = MFFD_Fluid;
    }
    else if (OPTION("-msvffd")) {
      mffd_type  = MFFD_LogSum;
      format_out = Format_MIRTK_BSplineSVFFD;
    }
    else if (OPTION("-target")) target_name = ARGUMENT;
    else if (OPTION("-source")) source_name = ARGUMENT;
    else if (OPTION("-points")) points_name = ARGUMENT;
    else if (OPTION("-integration-method") || OPTION("-im") || OPTION("-ffdim")) {
      PARSE_ARGUMENT(ffdim.method);
    }
    else if (OPTION("-steps")) {
      PARSE_ARGUMENT(ffdim.minsteps);
      ffdim.maxsteps = ffdim.minsteps;
    }
    else if (OPTION("-min-steps") || OPTION("-minsteps")) {
      PARSE_ARGUMENT(ffdim.minsteps);
    }
    else if (OPTION("-max-steps") || OPTION("-maxsteps")) {
      PARSE_ARGUMENT(ffdim.maxsteps);
    }
    else if (OPTION("-Tt")   || OPTION("-t0")) PARSE_ARGUMENT(t0);
    else if (OPTION("-Ts")   || OPTION("-tT") || OPTION("-ts")) PARSE_ARGUMENT(ts);
    else if (OPTION("-tmin") || OPTION("-t1")) PARSE_ARGUMENT(tmin);
    else if (OPTION("-tmax") || OPTION("-t2")) PARSE_ARGUMENT(tmax);
    else if (OPTION("-ds")) {
      PARSE_ARGUMENT(dx);
      dy = dz = dx;
    }
    else if (OPTION("-dx")) PARSE_ARGUMENT(dx);
    else if (OPTION("-dy")) PARSE_ARGUMENT(dy);
    else if (OPTION("-dz")) PARSE_ARGUMENT(dz);
    else if (OPTION("-dt")) PARSE_ARGUMENT(dt);
    else if (OPTION("-bch-smooth")) bchparam.smooth = true;
    else if (OPTION("-bch-terms")) PARSE_ARGUMENT(bchparam.nterms);
    else if (OPTION("-bch-steps")) PARSE_ARGUMENT(bchparam.nsteps);
    else if (OPTION("-delimiter") || OPTION("-delim")) delimiter = ARGUMENT;
    else if (OPTION("-precision")) PARSE_ARGUMENT(precision);
    else if (OPTION("-xyz-units") || OPTION("-xyz_units")) {
      #if MIRTK_IO_WITH_NIfTI
        PARSE_ARGUMENT(xyz_units);
      #else
        ARGUMENT; // unused, but needs to be parsed
      #endif // MIRTK_IO_WITH_NIfTI
    }
    else HANDLE_BOOL_OPTION(velocities);
    else HANDLE_COMMON_OR_UNKNOWN_OPTION();
  }

  if (precision < 0) precision = 5;

  const string ext_out       = Extension(output_name, EXT_LastWithoutGz);
  const bool   ext_out_nifti = (ext_out == ".nii" || ext_out == ".hdr" || ext_out == ".img");
  const bool   ext_out_mirtk = (ext_out == ".dof");

  // Choose default output format based on output file name extension
  if (format_out == Format_Unknown) {
    if      (ext_out_nifti) format_out = Format_WorldDisplacement;
    else if (ext_out_mirtk) format_out = Format_MIRTK;
    else if (ext_out == ".csv") format_out = Format_CSV;
    else if (ext_out == ".tsv" || ext_out == ".txt") format_out = Format_TSV;
    else {
      FatalError("No default output format available for extension " << ext_out << ", use [-output]-format option!");
    }
  }

  if (format_out == Format_IRTK_LinearFFD || format_out == Format_IRTK_BSplineFFD) {
    FatalError("Cannot yet write deformable IRTK transformation file!");
  }
  if (format_out == Format_MIRTK_LinearSVFFD) {
    FatalError("Cannot yet write linear SV FFD file!");
  }

  // Read target image attributes
  ImageAttributes target_attr;
  if (target_name) {
    InitializeIOLibrary();
    BinaryImage target(target_name);
    target_attr = target.Attributes();
  } else {
    if (IsNaN(t0)) t0 = .0;
  }
  if (IsNaN(t0)) t0 = target_attr._torigin;
  else           target_attr._torigin = t0;

  // Read source image attributes
  ImageAttributes source_attr;
  if (source_name) {
    InitializeIOLibrary();
    BinaryImage source(source_name);
    source_attr = source.Attributes();
  } else {
    if (IsNaN(ts)) ts = 1.0;
  }
  if (IsNaN(ts)) ts = source_attr._torigin;
  else           source_attr._torigin = ts;

  ffdim.t1 = t0;
  ffdim.t2 = ts;

  // Guess input file format
  const string ext_in = Extension(input_name, EXT_LastWithoutGz); 
  bool  ext_in_nifti  = (ext_in == ".nii" || ext_in == ".hdr" || ext_in == ".img");

  if (format_in == Format_Unknown) {
    if (Transformation::CheckHeader(input_name)) {
      format_in = Format_MIRTK;
    } else if (ext_in == ".xfm") {
      format_in = Format_MNI_XFM;
    } else if (ext_in == ".m3z") {
      format_in = Format_MNI_M3Z;
    } else if (ext_in == ".csv") {
      format_in = Format_CSV;
    } else if (ext_in == ".tsv" || ext_in == ".txt") {
      format_in = Format_TSV;
    }
  } else if (format_in == Format_FSL) {
    if (ext_in_nifti) {
      NiftiImageInfo info(input_name);
      switch (info.intent_code) {
        case FSL_FNIRT_DISPLACEMENT_FIELD:      format_in = Format_FSL_FNIRT_Displacement; break;
        case FSL_DCT_COEFFICIENTS:              format_in = Format_FSL_DctCoefficients; break;
        case FSL_CUBIC_SPLINE_COEFFICIENTS:     format_in = Format_FSL_CubicSpline; break;
        case FSL_QUADRATIC_SPLINE_COEFFICIENTS: format_in = Format_FSL_QuadraticSpline; break;
        default:
          FatalError("Unknown FSL NIfTI intent code: " << info.intent_code);
      }
    }
    else format_in = Format_FSL_FLIRT;
  } else if (format_in == Format_NREG) {
    if (ext_in_nifti) format_in = Format_F3D;
    else              format_in = Format_Aladin;
  } else if (format_in == Format_MNI) {
    if (ext_in == ".xfm") format_in = Format_MNI_XFM;
    else                  format_in = Format_MNI_M3Z;
  }

  const char *dx_input = nullptr;
  const char *dy_input = nullptr;
  const char *dz_input = nullptr;

  if (format_in == Format_WorldDisplacement || format_in == Format_VoxelDisplacement || format_in == Format_WorldSVF || format_in == Format_VoxelSVF) {
    if (NUM_POSARGS == 4 || NUM_POSARGS == 6) {
      dx_input    = POSARG(1);
      dy_input    = POSARG(2);
      dz_input    = POSARG(3);
      input_name  = nullptr;
      output_name = POSARG(4);
    }
  } else {
    if (NUM_POSARGS == 6) {
      FatalError("Invalid number of positional arguments!");
    }
  }

  // Read input transformation
  UniquePtr<Transformation> dof;
  switch (format_in) {

    // Dense displacement field
    case Format_WorldDisplacement: {
      if (input_name) {
        dof.reset(ReadWorldDisplacement(input_name));
      } else {
        dof.reset(ReadWorldDisplacement(dx_input, dy_input, dz_input));
      }
    } break;
    case Format_VoxelDisplacement: {
      if (input_name) {
        dof.reset(ReadVoxelDisplacement(input_name));
      } else {
        dof.reset(ReadVoxelDisplacement(dx_input, dy_input, dz_input));
      }
    } break;

    // Dense stationary velocity field
    case Format_WorldSVF: {
      if (input_name) {
        dof.reset(ReadWorldSVF(input_name));
      } else {
        dof.reset(ReadWorldSVF(dx_input, dy_input, dz_input));
      }
    } break;
    case Format_VoxelSVF: {
      if (input_name) {
        dof.reset(ReadVoxelSVF(input_name));
      } else {
        dof.reset(ReadVoxelSVF(dx_input, dy_input, dz_input));
      }
    } break;

    // MIRTK
    case Format_MIRTK:
    case Format_MIRTK_Rigid:
    case Format_MIRTK_Similarity:
    case Format_MIRTK_Affine:
    case Format_MIRTK_LinearFFD:
    case Format_MIRTK_LinearSVFFD:
    case Format_MIRTK_LinearTDFFD:
    case Format_MIRTK_BSplineFFD:
    case Format_MIRTK_BSplineSVFFD:
    case Format_MIRTK_BSplineTDFFD: {
      dof.reset(ReadMIRTK(input_name));
      if (format_in != Format_MIRTK && dof && dof->TypeOfClass() != ToMIRTKTransformationType(format_in)) {
        Warning("Type of input transformation differs from specified -input-format! Ignoring option.");
      }
    } break;

    // IRTK
    case Format_IRTK: {
      dof.reset(ReadIRTK(input_name));
    } break;

    // FSL
    case Format_FSL_FLIRT: {
      dof.reset(ReadFLIRT(input_name, target_attr, source_attr));
    } break;

    case Format_FSL_FNIRT_Displacement: {
      dof.reset(ReadFNIRTDisplacement(input_name));
    } break;

    // Nifty Reg
    case Format_Aladin: {
      dof.reset(ReadAladin(input_name));
    } break;

    case Format_F3D:
    case Format_F3D_DEF_FIELD:
    case Format_F3D_DISP_FIELD:
    case Format_F3D_SPLINE_GRID:
    case Format_F3D_DEF_VEL_FIELD:
    case Format_F3D_DISP_VEL_FIELD:
    case Format_F3D_SPLINE_VEL_GRID: {
      dof.reset(ReadF3D(input_name, dofin_name, xyz_units, ffdim.minsteps,
                        ToF3DTransformationType(format_in)));
    } break;

    // Elastix
    case Format_Elastix:
    case Format_Elastix_FFD: {
      dof.reset(ReadElastix(input_name, target_attr));
    } break;

    // FreeSurfer
    case Format_MNI_XFM: {
      dof.reset(ReadXFM(input_name));
    } break;

    // DRAMMS
    case Format_DRAMMS: {
      dof.reset(ReadDRAMMS(input_name));
    } break;

    // STAR-CCM+
    case Format_STAR_CCM:
    case Format_STAR_CCM_Table:
    case Format_STAR_CCM_Table_XYZ: {
      FatalError("Cannot read transformation from STAR-CCM+ file!");
    } break;

    // CSV/TSV table
    case Format_CSV:
    case Format_CSV_XYZ:
    case Format_TSV:
    case Format_TSV_XYZ: {
      FatalError("Cannot read transformation from CSV/TSV file!");
    } break;

    // Still unknown...
    default:
      FatalError("Unknown input transformation file format! Use -input-format option.");
  }

  if (!dof) {
    FatalError("Failed to convert transformation! Either required additional input"
               " format options missing or memory allocation failed.");
  }

  // Guess output file format
  bool is_linear = (dynamic_cast<HomogeneousTransformation *>(dof.get()) != nullptr);

  if (format_out == Format_FSL) {
    if (ext_out_nifti || !is_linear) format_out = Format_FSL_WarpRelative;
    else                             format_out = Format_FSL_FLIRT;
  } else if (format_out == Format_NREG) {
    if (ext_out_nifti || !is_linear) format_out = Format_F3D;
    else                             format_out = Format_Aladin;
  } else if (format_out == Format_STAR_CCM) {
    format_out = Format_STAR_CCM_Table;
  }

  const char *dx_output = nullptr;
  const char *dy_output = nullptr;
  const char *dz_output = nullptr;

  if ((format_in  == Format_WorldDisplacement || format_in  == Format_VoxelDisplacement || format_out == Format_WorldSVF || format_out == Format_VoxelSVF) &&
      (format_out == Format_WorldDisplacement || format_out == Format_VoxelDisplacement || format_out == Format_WorldSVF || format_out == Format_VoxelSVF)) {
    if (NUM_POSARGS == 4) {
      FatalError("Ambiguous usage when both input and output formats are dense vector fields\n"
                 " and 4 positional arguments given. Either read *and* write components from/to\n"
                 " separate image files (6 arguments) or from/to a single 3D+3 image.\n");
    }
  }
  if (format_out == Format_WorldDisplacement || format_out == Format_VoxelDisplacement || format_out == Format_WorldSVF || format_out == Format_VoxelSVF) {
    if (NUM_POSARGS == 4) {
      if (dx_input || dy_input || dz_input) {
        FatalError("Ambiguous usage when both input and output formats are dense vector fields\n"
                   " and 4 positional arguments given. Either read *and* write components from/to\n"
                   " separate image files (6 arguments) or from/to a single 3D+3 image.\n");
      }
      dx_output = POSARG(2);
      dy_output = POSARG(3);
      dz_output = POSARG(4);
      output_name = nullptr;
    } else if (NUM_POSARGS == 6) {
      dx_output = POSARG(4);
      dy_output = POSARG(5);
      dz_output = POSARG(6);
      output_name = nullptr;
    }
  }

  // Cast velocity based MIRTK transformation to displacement based MIRTK transformation
  if (format_out == Format_WorldSVF || format_out == Format_VoxelSVF) {
    BSplineFreeFormTransformationSV *svffd;
    svffd = dynamic_cast<BSplineFreeFormTransformationSV *>(dof.get());
    if (svffd == nullptr) {
      FatalError("Output format 'svf_world' and 'svf_voxel' requires input SVFFD!");
    }
    dof.reset(new BSplineFreeFormTransformation3D(*svffd));
    if (format_out == Format_WorldSVF) format_out = Format_WorldDisplacement;
    else                               format_out = Format_VoxelDisplacement;
  }

  // Write transformation in requested output format
  bool success;
  switch (format_out) {

    // Dense displacement field or stationary velocity field, respectively
    case Format_WorldDisplacement: {
      if (output_name) {
        success = WriteWorldDisplacement(output_name, dof.get(), target_attr, ts);
      } else {
        success = WriteWorldDisplacement(dx_output, dy_output, dz_output, dof.get(), target_attr, ts);
      }
    } break;
    case Format_VoxelDisplacement: {
      if (output_name) {
        success = WriteVoxelDisplacement(output_name, dof.get(), target_attr, ts);
      } else {
        success = WriteVoxelDisplacement(dx_output, dy_output, dz_output, dof.get(), target_attr, ts);
      }
    } break;

    // MIRTK
    case Format_MIRTK:
    case Format_MIRTK_Rigid:
    case Format_MIRTK_Similarity:
    case Format_MIRTK_Affine:
    case Format_MIRTK_LinearFFD:
    case Format_MIRTK_LinearTDFFD:
    case Format_MIRTK_BSplineFFD:
    case Format_MIRTK_BSplineSVFFD:
    case Format_MIRTK_BSplineTDFFD: {
      success = WriteMIRTK(output_name, dof.get(), target_attr, ts, dx, dy, dz, dt,
                           ToMIRTKTransformationType(format_out), mffd_type,
                           ffdim, bchparam);
    } break;

    case Format_MIRTK_LinearSVFFD: {
      // FIXME: Once LinearFreeFormTransformationSV is implemented!
      FatalError("Cannot create linear MIRTK SV FFD transformation file!");
    } break;

    // IRTK
    case Format_IRTK_Rigid: {
      success = WriteMIRTK(output_name, dof.get(), target_attr, ts, dx, dy, dz, dt,
                           TRANSFORMATION_RIGID, MFFD_None);
    } break;
    case Format_IRTK_Affine: {
      success = WriteMIRTK(output_name, dof.get(), target_attr, ts, dx, dy, dz, dt,
                           TRANSFORMATION_AFFINE, MFFD_None);
    } break;
    case Format_IRTK: {
      const RigidTransformation      *rig;
      const SimilarityTransformation *sim;
      const AffineTransformation     *aff;
      rig = dynamic_cast<const RigidTransformation      *>(dof.get());
      sim = dynamic_cast<const SimilarityTransformation *>(dof.get());
      aff = dynamic_cast<const AffineTransformation     *>(dof.get());
      if (aff || sim) {
        success = WriteMIRTK(output_name, dof.get(), target_attr, ts, dx, dy, dz, dt,
                             TRANSFORMATION_AFFINE, MFFD_None);
      } else if (rig) {
        success = WriteMIRTK(output_name, dof.get(), target_attr, ts, dx, dy, dz, dt,
                             TRANSFORMATION_RIGID, MFFD_None);
      } else {
        // TODO: Write (M)FFD in old IRTK format
        FatalError("Cannot write deformable IRTK transformation!");
      }
    } break;

    case Format_IRTK_LinearFFD:
    case Format_IRTK_BSplineFFD: {
      // TODO: Write (M)FFD in old IRTK format
      FatalError("Cannot write deformable IRTK transformation!");
    } break;

    // FSL
    case Format_FSL_FLIRT: {
      success = WriteFLIRT(output_name, target_attr, source_attr, dof.get());
    } break;

    case Format_FSL_WarpAbsolute:
    case Format_FSL_WarpRelative: {
      success = WriteFSLWarpField(output_name, target_attr, source_attr, dof.get(),
                                  format_out == Format_FSL_WarpRelative);
    } break;

    case Format_FSL_FNIRT_Displacement: {
      success = false;
    } break;

    // NiftyReg
    case Format_Aladin: {
      success = WriteAladin(output_name, dof.get());
    } break;

    case Format_F3D:
    case Format_F3D_DEF_FIELD:
    case Format_F3D_DISP_FIELD:
    case Format_F3D_SPLINE_GRID:
    case Format_F3D_DEF_VEL_FIELD:
    case Format_F3D_DISP_VEL_FIELD:
    case Format_F3D_SPLINE_VEL_GRID: {
      success = WriteF3D(output_name, dof.get(), ToF3DTransformationType(format_out));
    } break;

    // STAR-CCM+
    case Format_STAR_CCM_Table: {
      const bool disps = true;
      if (delimiter == nullptr) delimiter = " ";
      success = WriteSTARCCMTable(output_name, target_attr, dof.get(),
                                  tmin, tmax, dt, disps, points_name,
                                  delimiter, precision);
    } break;

    case Format_STAR_CCM_Table_XYZ: {
      const bool disps = false;
      if (delimiter == nullptr) delimiter = " ";
      success = WriteSTARCCMTable(output_name, target_attr, dof.get(),
                                  tmin, tmax, dt, disps, points_name,
                                  delimiter, precision);
    } break;

    // CSV/TSV table
    case Format_CSV: {
      const bool disps = true;
      if (delimiter == nullptr) delimiter = ",";
      success = WriteSTARCCMTable(output_name, target_attr, dof.get(),
                                  tmin, tmax, dt, disps, points_name,
                                  delimiter, precision);
    } break;

    case Format_CSV_XYZ: {
      const bool disps = false;
      if (delimiter == nullptr) delimiter = ",";
      success = WriteSTARCCMTable(output_name, target_attr, dof.get(),
                                  tmin, tmax, dt, disps, points_name,
                                  delimiter, precision);
    } break;

    case Format_TSV: {
      const bool disps = true;
      if (delimiter == nullptr) delimiter = "\t";
      success = WriteSTARCCMTable(output_name, target_attr, dof.get(),
                                  tmin, tmax, dt, disps, points_name,
                                  delimiter, precision);
    } break;

    case Format_TSV_XYZ: {
      const bool disps = false;
      if (delimiter == nullptr) delimiter = "\t";
      success = WriteSTARCCMTable(output_name, target_attr, dof.get(),
                                  tmin, tmax, dt, disps, points_name,
                                  delimiter, precision);
    } break;

    // Unknown?
    default: success = false;
  }
  if (!success) {
    FatalError("Cannot write transformation in file format: " << ToString(format_out));
  }

  return 0;
}<|MERGE_RESOLUTION|>--- conflicted
+++ resolved
@@ -85,10 +85,7 @@
   cout << "  f3d_def_vel_field           Nifty Reg reg_f3d output image deformation  field as stationary velocity field.\n";
   cout << "  f3d_disp_vel_field          Nifty Reg reg_f3d output image displacement field as stationary velocity field.\n";
   cout << "  f3d_spline_vel_grid         Nifty Reg reg_f3d output control point velocity field.\n";
-<<<<<<< HEAD
   cout << "  elastix|elastix_ffd         Elastix BSplineTransform parameters text file.\n";
-=======
->>>>>>> b309e9b6
   cout << "  dramms                      DRAMMS deformation field.\n";
   cout << "  star_ccm                    Output file suitable for import in STAR CCM+.\n";
   cout << "  star_ccm_table              Point displacements as STAR CCM+ XYZ Table.\n";
@@ -280,11 +277,8 @@
     case Format_MNI:                      str = "mni"; break;
     case Format_MNI_XFM:                  str = "mni_xfm"; break;
     case Format_MNI_M3Z:                  str = "mni_m3z"; break;
-<<<<<<< HEAD
     case Format_Elastix:                  str = "elastix"; break;
     case Format_Elastix_FFD:              str = "elastix_ffd"; break;
-=======
->>>>>>> b309e9b6
     case Format_DRAMMS:                   str = "dramms"; break;
     case Format_STAR_CCM:                 str = "star_ccm"; break;
     case Format_STAR_CCM_Table:           str = "star_ccm_table"; break;
@@ -927,7 +921,6 @@
 }
 
 // =============================================================================
-<<<<<<< HEAD
 // elastix
 // =============================================================================
 
@@ -1164,7 +1157,9 @@
     dof->Put(i, -(*x), -(*y), *z);
   }
   return dof.release();
-=======
+}
+
+// =============================================================================
 // DRAMMS
 // =============================================================================
 
@@ -1189,7 +1184,6 @@
   ConvertVoxelToWorldDisplacement(disp);
   // Convert to linear FFD
   return ToLinearFFD(disp);
->>>>>>> b309e9b6
 }
 
 ////////////////////////////////////////////////////////////////////////////////
