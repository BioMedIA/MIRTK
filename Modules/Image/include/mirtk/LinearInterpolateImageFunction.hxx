/*
 * Medical Image Registration ToolKit (MIRTK)
 *
 * Copyright 2013-2017 Imperial College London
 * Copyright 2013-2017 Andreas Schuh
 *
 * Licensed under the Apache License, Version 2.0 (the "License");
 * you may not use this file except in compliance with the License.
 * You may obtain a copy of the License at
 *
 *     http://www.apache.org/licenses/LICENSE-2.0
 *
 * Unless required by applicable law or agreed to in writing, software
 * distributed under the License is distributed on an "AS IS" BASIS,
 * WITHOUT WARRANTIES OR CONDITIONS OF ANY KIND, either express or implied.
 * See the License for the specific language governing permissions and
 * limitations under the License.
 */

#ifndef MIRTK_LinearInterpolateImageFunction_HXX
#define MIRTK_LinearInterpolateImageFunction_HXX

#include "mirtk/LinearInterpolateImageFunction.h"
#include "mirtk/InterpolateImageFunction.hxx"

#include "mirtk/Math.h"
#include "mirtk/VoxelCast.h"


namespace mirtk {


// =============================================================================
// Construction/Destruction
// =============================================================================

// -----------------------------------------------------------------------------
template <class TImage>
GenericLinearInterpolateImageFunction<TImage>
::GenericLinearInterpolateImageFunction()
{
}

// -----------------------------------------------------------------------------
template <class TImage>
GenericLinearInterpolateImageFunction<TImage>
::~GenericLinearInterpolateImageFunction()
{
}

// -----------------------------------------------------------------------------
template <class TImage>
void GenericLinearInterpolateImageFunction<TImage>::Initialize(bool coeff)
{
  /// Initialize base class
  Superclass::Initialize(coeff);

  // Domain on which linear interpolation is defined: [0, x)
  switch (this->NumberOfDimensions()) {
    case 4:
      this->_t1 = 0.;
      this->_t2 = fdec(this->Input()->T() - 1);
    case 3:
      this->_z1 = 0.;
      this->_z2 = fdec(this->Input()->Z() - 1);
    default:
      this->_y1 = 0.;
      this->_y2 = fdec(this->Input()->Y() - 1);
      this->_x1 = 0.;
      this->_x2 = fdec(this->Input()->X() - 1);
  }

  // Calculate offsets for fast pixel access
  const int xoffset[2] = {0, 1};
  const int yoffset[2] = {0, this->Input()->X()};
  const int zoffset[2] = {0, this->Input()->X() * this->Input()->Y()};
  const int toffset[2] = {0, this->Input()->X() * this->Input()->Y() * this->Input()->Z()};

  int idx = 0;
  for (int d = 0; d <= 1; ++d)
  for (int c = 0; c <= 1; ++c)
  for (int b = 0; b <= 1; ++b)
  for (int a = 0; a <= 1; ++a, ++idx) {
    _Offset[idx] = xoffset[a] + yoffset[b] + zoffset[c] + toffset[d];
  }
}

// =============================================================================
// Interpolation weights
// =============================================================================

// -----------------------------------------------------------------------------
template <class TImage>
inline int GenericLinearInterpolateImageFunction<TImage>
::ComputeWeights(double x, Real w[2])
{
  const int i = ifloor(x);
  w[1] = static_cast<Real>(x) - static_cast<Real>(i);
  w[0] = static_cast<Real>(1) - w[1];
  return i;
}

// =============================================================================
// Domain checks
// =============================================================================

// -----------------------------------------------------------------------------
template <class TImage>
void GenericLinearInterpolateImageFunction<TImage>
::BoundingInterval(double x, int &i, int &I) const
{
  i = ifloor(x), I = i + 1;
}

// =============================================================================
// Evaluation
// =============================================================================

// -----------------------------------------------------------------------------
template <class TImage>
inline typename GenericLinearInterpolateImageFunction<TImage>::VoxelType
GenericLinearInterpolateImageFunction<TImage>
::Get2D(double x, double y, double z, double t) const
{
  const int k = iround(z);
  const int l = iround(t);
  if (k < 0 || k >= this->Input()->Z() ||
      l < 0 || l >= this->Input()->T()) {
    return voxel_cast<VoxelType>(this->DefaultValue());
  }

  Real wx[2], wy[2];
  const int i = ComputeWeights(x, wx);
  const int j = ComputeWeights(y, wy);

  RealType val = voxel_cast<RealType>(0);
  Real nrm(0), w;

  int ia, jb;
  for (int b = 0; b <= 1; ++b) {
    jb = j + b;
    if (0 <= jb && jb < this->Input()->Y()) {
      for (int a = 0; a <= 1; ++a) {
        ia = i + a;
        if (0 <= ia && ia < this->Input()->X()) {
          w = wx[a] * wy[b];
          val += w * voxel_cast<RealType>(this->Input()->Get(ia, jb, k, l));
          nrm += w;
        }
      }
    }
  }

  if (nrm > Real(1e-3)) val /= nrm;
  else val = voxel_cast<RealType>(this->DefaultValue());

  return voxel_cast<VoxelType>(val);
}

// -----------------------------------------------------------------------------
template <class TImage>
inline typename GenericLinearInterpolateImageFunction<TImage>::VoxelType
GenericLinearInterpolateImageFunction<TImage>
::GetWithPadding2D(double x, double y, double z, double t) const
{
  const int k = iround(z);
  const int l = iround(t);
  if (k < 0 || k >= this->Input()->Z() ||
      l < 0 || l >= this->Input()->T()) {
    return voxel_cast<VoxelType>(this->DefaultValue());
  }

  Real wx[2], wy[2];
  const int i = ComputeWeights(x, wx);
  const int j = ComputeWeights(y, wy);

  RealType val = voxel_cast<RealType>(0);
  Real fgw(0), w;

  int ia, jb;
  for (int b = 0; b <= 1; ++b) {
    jb = j + b;
    for (int a = 0; a <= 1; ++a) {
      ia = i + a;
      w  = wx[a] * wy[b];
      if (this->Input()->IsInsideForeground(ia, jb, k, l)) {
        val += w * voxel_cast<RealType>(this->Input()->Get(ia, jb, k, l));
        fgw += w;
      }
    }
  }

  if (ifloor(fgw * 1.e3) > 500) val /= fgw;
  else val = voxel_cast<RealType>(this->DefaultValue());

  return voxel_cast<VoxelType>(val);
}

// -----------------------------------------------------------------------------
template <class TImage> template <class TOtherImage>
inline typename TOtherImage::VoxelType
GenericLinearInterpolateImageFunction<TImage>
::Get2D(const TOtherImage *input, double x, double y, double z, double t) const
{
  typedef typename TOtherImage::VoxelType VoxelType;
  typedef typename TOtherImage::RealType  RealType;

  Real wx[2], wy[2];
  const int i = ComputeWeights(x, wx), I = i + 1;
  const int j = ComputeWeights(y, wy), J = j + 1;
  const int k = iround(z);
  const int l = iround(t);

  const auto v00 = voxel_cast<RealType>(input->Get(i, j, k, l));
  const auto v01 = voxel_cast<RealType>(input->Get(I, j, k, l));
  const auto v10 = voxel_cast<RealType>(input->Get(i, J, k, l));
  const auto v11 = voxel_cast<RealType>(input->Get(I, J, k, l));

  return voxel_cast<VoxelType>(wy[0] * (wx[0] * v00 + wx[1] * v01)  +
                               wy[1] * (wx[0] * v10 + wx[1] * v11));
}

// -----------------------------------------------------------------------------
template <class TImage> template <class TOtherImage>
inline typename TOtherImage::VoxelType
GenericLinearInterpolateImageFunction<TImage>
::GetWithPadding2D(const TOtherImage *input, double x, double y, double z, double t) const
{
  typedef typename TOtherImage::VoxelType VoxelType;
  typedef typename TOtherImage::RealType  RealType;

  const int k = iround(z);
  const int l = iround(t);
  if (k < 0 || k >= input->Z() ||
      l < 0 || l >= input->T()) {
    return voxel_cast<VoxelType>(this->DefaultValue());
  }

  Real wx[2], wy[2];
  const int i = ComputeWeights(x, wx);
  const int j = ComputeWeights(y, wy);

  RealType val = voxel_cast<RealType>(0);
  Real fgw(0), w;

  int ia, jb;
  for (int b = 0; b <= 1; ++b) {
    jb = j + b;
    for (int a = 0; a <= 1; ++a) {
      ia = i + a;
      w  = wx[a] * wy[b];
      if (input->IsForeground(ia, jb, k, l)) {
        val += w * voxel_cast<RealType>(input->Get(ia, jb, k, l));
        fgw += w;
      }
    }
  }

  if (ifloor(fgw * 1.e3) > 500) val /= fgw;
  else val = voxel_cast<RealType>(this->DefaultValue());

  return voxel_cast<VoxelType>(val);
}

// -----------------------------------------------------------------------------
template <class TImage>
inline typename GenericLinearInterpolateImageFunction<TImage>::VoxelType
GenericLinearInterpolateImageFunction<TImage>
::Get3D(double x, double y, double z, double t) const
{
  const int l = iround(t);
  if (l < 0 || l >= this->Input()->T()) {
    return voxel_cast<VoxelType>(this->DefaultValue());
  }

  Real wx[2], wy[2], wz[2];
  const int i = ComputeWeights(x, wx);
  const int j = ComputeWeights(y, wy);
  const int k = ComputeWeights(z, wz);

  RealType val = voxel_cast<RealType>(0);
  Real nrm(0), w;

  int ia, jb, kc;
  for (int c = 0; c <= 1; ++c) {
    kc = k + c;
    if (0 <= kc && kc < this->Input()->Z()) {
      for (int b = 0; b <= 1; ++b) {
        jb = j + b;
        if (0 <= jb && jb < this->Input()->Y()) {
          for (int a = 0; a <= 1; ++a) {
            ia = i + a;
            if (0 <= ia && ia < this->Input()->X()) {
              w    = wx[a] * wy[b] * wz[c];
              val += w * voxel_cast<RealType>(this->Input()->Get(ia, jb, kc, l));
              nrm += w;
            }
          }
        }
      }
    }
  }

  if (nrm > Real(1e-3)) val /= nrm;
  else val = voxel_cast<RealType>(this->DefaultValue());

  return voxel_cast<VoxelType>(val);
}

// -----------------------------------------------------------------------------
template <class TImage>
inline typename GenericLinearInterpolateImageFunction<TImage>::VoxelType
GenericLinearInterpolateImageFunction<TImage>
::GetWithPadding3D(double x, double y, double z, double t) const
{
  const int l = iround(t);
  if (l < 0 || l >= this->Input()->T()) {
    return voxel_cast<VoxelType>(this->DefaultValue());
  }

  Real wx[2], wy[2], wz[2];
  const int i = ComputeWeights(x, wx);
  const int j = ComputeWeights(y, wy);
  const int k = ComputeWeights(z, wz);

  RealType val = voxel_cast<RealType>(0);
  Real fgw(0), w;

  int ia, jb, kc;
  for (int c = 0; c <= 1; ++c) {
    kc = k + c;
    for (int b = 0; b <= 1; ++b) {
      jb = j + b;
      for (int a = 0; a <= 1; ++a) {
        ia = i + a;
        w  = wx[a] * wy[b] * wz[c];
        if (this->Input()->IsInsideForeground(ia, jb, kc, l)) {
          val += w * voxel_cast<RealType>(this->Input()->Get(ia, jb, kc, l));
          fgw += w;
        }
      }
    }
  }

  if (ifloor(fgw * 1.e3) > 500) val /= fgw;
  else val = voxel_cast<RealType>(this->DefaultValue());

  return voxel_cast<VoxelType>(val);
}

// -----------------------------------------------------------------------------
template <class TImage> template <class TOtherImage>
inline typename TOtherImage::VoxelType
GenericLinearInterpolateImageFunction<TImage>
::Get3D(const TOtherImage *input, double x, double y, double z, double t) const
{
  typedef typename TOtherImage::VoxelType VoxelType;
  typedef typename TOtherImage::RealType  RealType;

  Real wx[2], wy[2], wz[2];
  const int i = ComputeWeights(x, wx), I = i + 1;
  const int j = ComputeWeights(y, wy), J = j + 1;
  const int k = ComputeWeights(z, wz), K = k + 1;
  const int l = iround(t);

  const auto v000 = voxel_cast<RealType>(input->Get(i, j, k, l));
  const auto v001 = voxel_cast<RealType>(input->Get(I, j, k, l));
  const auto v010 = voxel_cast<RealType>(input->Get(i, J, k, l));
  const auto v011 = voxel_cast<RealType>(input->Get(I, J, k, l));
  const auto v100 = voxel_cast<RealType>(input->Get(i, j, K, l));
  const auto v101 = voxel_cast<RealType>(input->Get(I, j, K, l));
  const auto v110 = voxel_cast<RealType>(input->Get(i, J, K, l));
  const auto v111 = voxel_cast<RealType>(input->Get(I, J, K, l));

  return voxel_cast<VoxelType>(wz[0] * (wy[0] * (wx[0] * v000 + wx[1] * v001)  +
                                        wy[1] * (wx[0] * v010 + wx[1] * v011)) +
                               wz[1] * (wy[0] * (wx[0] * v100 + wx[1] * v101)  +
                                        wy[1] * (wx[0] * v110 + wx[1] * v111)));
}

// -----------------------------------------------------------------------------
template <class TImage> template <class TOtherImage>
inline typename TOtherImage::VoxelType
GenericLinearInterpolateImageFunction<TImage>
::GetWithPadding3D(const TOtherImage *input, double x, double y, double z, double t) const
{
  typedef typename TOtherImage::VoxelType VoxelType;
  typedef typename TOtherImage::RealType  RealType;

  const int l = iround(t);
  if (l < 0 || l >= input->T()) {
    return voxel_cast<VoxelType>(this->DefaultValue());
  }

  Real wx[2], wy[2], wz[2];
  const int i = ComputeWeights(x, wx);
  const int j = ComputeWeights(y, wy);
  const int k = ComputeWeights(z, wz);

  RealType val = voxel_cast<RealType>(0);
  Real fgw(0), wyz, w;

  int ia, jb, kc;
  for (int c = 0; c <= 1; ++c) {
    kc = k + c;
    for (int b = 0; b <= 1; ++b) {
      jb  = j + b;
      wyz = wy[b] * wz[c];
      for (int a = 0; a <= 1; ++a) {
        ia = i + a;
        w  = wx[a] * wyz;
        if (input->IsForeground(ia, jb, kc, l)) {
          val += w * static_cast<RealType>(input->Get(ia, jb, kc, l));
          fgw += w;
        }
      }
    }
  }

  if (ifloor(fgw * 1.e3) > 500) val /= fgw;
  else val = voxel_cast<RealType>(this->DefaultValue());

  return voxel_cast<VoxelType>(val);
}

// -----------------------------------------------------------------------------
template <class TImage>
inline typename GenericLinearInterpolateImageFunction<TImage>::VoxelType
GenericLinearInterpolateImageFunction<TImage>
::Get4D(double x, double y, double z, double t) const
{
  Real wx[2], wy[2], wz[2], wt[2];
  const int i = ComputeWeights(x, wx);
  const int j = ComputeWeights(y, wy);
  const int k = ComputeWeights(z, wz);
  const int l = ComputeWeights(t, wt);

  RealType val = voxel_cast<RealType>(0);
  Real nrm(0), w;

  int ia, jb, kc, ld;
  for (int d = 0; d <= 1; ++d) {
    ld = l + d;
    if (0 <= ld && ld < this->Input()->T()) {
      for (int c = 0; c <= 1; ++c) {
        kc = k + c;
        if (0 <= kc && kc < this->Input()->Z()) {
          for (int b = 0; b <= 1; ++b) {
            jb = j + b;
            if (0 <= jb && jb < this->Input()->Y()) {
              for (int a = 0; a <= 1; ++a) {
                ia = i + a;
                if (0 <= ia && ia < this->Input()->X()) {
                  w = wx[a] * wy[b] * wz[c] * wt[d];
                  val += w * voxel_cast<RealType>(this->Input()->Get(ia, jb, kc, ld));
                  nrm += w;
                }
              }
            }
          }
        }
      }
    }
  }

  if (nrm > Real(1e-3)) val /= nrm;
  else val = voxel_cast<RealType>(this->DefaultValue());

  return voxel_cast<VoxelType>(val);
}

// -----------------------------------------------------------------------------
template <class TImage>
inline typename GenericLinearInterpolateImageFunction<TImage>::VoxelType
GenericLinearInterpolateImageFunction<TImage>
::GetWithPadding4D(double x, double y, double z, double t) const
{
  Real wx[2], wy[2], wz[2], wt[2];
  const int i = ComputeWeights(x, wx);
  const int j = ComputeWeights(y, wy);
  const int k = ComputeWeights(z, wz);
  const int l = ComputeWeights(t, wt);

  RealType val = voxel_cast<RealType>(0);
  Real fgw(0), w;

  int ia, jb, kc, ld;
  for (int d = 0; d <= 1; ++d) {
    ld = l + d;
    for (int c = 0; c <= 1; ++c) {
      kc = k + c;
      for (int b = 0; b <= 1; ++b) {
        jb = j + b;
        for (int a = 0; a <= 1; ++a) {
          ia = i + a;
          w  = wx[a] * wy[b] * wz[c] * wt[d];
          if (this->Input()->IsInsideForeground(ia, jb, kc, ld)) {
            val += w * voxel_cast<RealType>(this->Input()->Get(ia, jb, kc, ld));
            fgw += w;
          }
        }
      }
    }
  }

  if (ifloor(fgw * 1.e3) > 500) val /= fgw;
  else val = voxel_cast<RealType>(this->DefaultValue());

  return voxel_cast<VoxelType>(val);
}

// -----------------------------------------------------------------------------
template <class TImage> template <class TOtherImage>
inline typename TOtherImage::VoxelType
GenericLinearInterpolateImageFunction<TImage>
::Get4D(const TOtherImage *input, double x, double y, double z, double t) const
{
  typedef typename TOtherImage::VoxelType VoxelType;
  typedef typename TOtherImage::RealType  RealType;

  Real wx[2], wy[2], wz[2], wt[2];
  const int i = ComputeWeights(x, wx), I = i + 1;
  const int j = ComputeWeights(y, wy), J = j + 1;
  const int k = ComputeWeights(z, wz), K = k + 1;
  const int l = ComputeWeights(t, wt), L = l + 1;

  const auto v0000 = voxel_cast<RealType>(input->Get(i, j, k, l));
  const auto v0001 = voxel_cast<RealType>(input->Get(I, j, k, l));
  const auto v0010 = voxel_cast<RealType>(input->Get(i, J, k, l));
  const auto v0011 = voxel_cast<RealType>(input->Get(I, J, k, l));
  const auto v0100 = voxel_cast<RealType>(input->Get(i, j, K, l));
  const auto v0101 = voxel_cast<RealType>(input->Get(I, j, K, l));
  const auto v0110 = voxel_cast<RealType>(input->Get(i, J, K, l));
  const auto v0111 = voxel_cast<RealType>(input->Get(I, J, K, l));
  const auto v1000 = voxel_cast<RealType>(input->Get(i, j, k, L));
  const auto v1001 = voxel_cast<RealType>(input->Get(I, j, k, L));
  const auto v1010 = voxel_cast<RealType>(input->Get(i, J, k, L));
  const auto v1011 = voxel_cast<RealType>(input->Get(I, J, k, L));
  const auto v1100 = voxel_cast<RealType>(input->Get(i, j, K, L));
  const auto v1101 = voxel_cast<RealType>(input->Get(I, j, K, L));
  const auto v1110 = voxel_cast<RealType>(input->Get(i, J, K, L));
  const auto v1111 = voxel_cast<RealType>(input->Get(I, J, K, L));

  return voxel_cast<VoxelType>(wt[0] * (wz[0] * (wy[0] * (wx[0] * v0000 + wx[1] * v0001)   +
                                                 wy[1] * (wx[0] * v0010 + wx[1] * v0011))  +
                                        wz[1] * (wy[0] * (wx[0] * v0100 + wx[1] * v0101)   +
                                                 wy[1] * (wx[0] * v0110 + wx[1] * v0111))) +
                               wt[1] * (wz[0] * (wy[0] * (wx[0] * v1000 + wx[1] * v1001)   +
                                                 wy[1] * (wx[0] * v1010 + wx[1] * v1011))  +
                                        wz[1] * (wy[0] * (wx[0] * v1100 + wx[1] * v1101)   +
                                                 wy[1] * (wx[0] * v1110 + wx[1] * v1111))));
}

// -----------------------------------------------------------------------------
template <class TImage> template <class TOtherImage>
inline typename TOtherImage::VoxelType
GenericLinearInterpolateImageFunction<TImage>
::GetWithPadding4D(const TOtherImage *input, double x, double y, double z, double t) const
{
  typedef typename TOtherImage::VoxelType VoxelType;
  typedef typename TOtherImage::RealType  RealType;

  Real wx[2], wy[2], wz[2], wt[2];
  const int i = ComputeWeights(x, wx);
  const int j = ComputeWeights(y, wy);
  const int k = ComputeWeights(z, wz);
  const int l = ComputeWeights(t, wt);

  RealType val = voxel_cast<RealType>(0);
  Real fgw(0), wzt, wyzt, w;

  int ia, jb, kc, ld;
  for (int d = 0; d <= 1; ++d) {
    ld = l + d;
    for (int c = 0; c <= 1; ++c) {
      kc  = k + c;
      wzt = wz[c] * wt[d];
      for (int b = 0; b <= 1; ++b) {
        jb   = j + b;
        wyzt = wy[b] * wzt;
        for (int a = 0; a <= 1; ++a) {
          ia = i + a;
          w  = wx[a] * wyzt;
          if (input->IsForeground(ia, jb, kc, ld)) {
            val += w * voxel_cast<RealType>(input->Get(ia, jb, kc, ld));
            fgw += w;
          }
        }
      }
    }
  }

  if (ifloor(fgw * 1.e3) > 500) val /= fgw;
  else val = voxel_cast<RealType>(this->DefaultValue());

  return voxel_cast<VoxelType>(val);
}

// -----------------------------------------------------------------------------
template <class TImage>
inline typename GenericLinearInterpolateImageFunction<TImage>::VoxelType
GenericLinearInterpolateImageFunction<TImage>
::Get(double x, double y, double z, double t) const
{
  switch (this->NumberOfDimensions()) {
    case 3:  return Get3D(x, y, z, t);
    case 2:  return Get2D(x, y, z, t);
    default: return Get4D(x, y, z, t);
  }
}

// -----------------------------------------------------------------------------
template <class TImage>
inline typename GenericLinearInterpolateImageFunction<TImage>::VoxelType
GenericLinearInterpolateImageFunction<TImage>
::GetWithPadding(double x, double y, double z, double t) const
{
  switch (this->NumberOfDimensions()) {
    case 3:  return GetWithPadding3D(x, y, z, t);
    case 2:  return GetWithPadding2D(x, y, z, t);
    default: return GetWithPadding4D(x, y, z, t);
  }
}

// -----------------------------------------------------------------------------
template <class TImage> template <class TOtherImage>
inline typename TOtherImage::VoxelType
GenericLinearInterpolateImageFunction<TImage>
::Get(const TOtherImage *input, double x, double y, double z, double t) const
{
  switch (this->NumberOfDimensions()) {
    case 3:  return Get3D(input, x, y, z, t);
    case 2:  return Get2D(input, x, y, z, t);
    default: return Get4D(input, x, y, z, t);
  }
}

// -----------------------------------------------------------------------------
template <class TImage> template <class TOtherImage>
inline typename TOtherImage::VoxelType
GenericLinearInterpolateImageFunction<TImage>
::GetWithPadding(const TOtherImage *input, double x, double y, double z, double t) const
{
  switch (this->NumberOfDimensions()) {
    case 3:  return GetWithPadding3D(input, x, y, z, t);
    case 2:  return GetWithPadding2D(input, x, y, z, t);
    default: return GetWithPadding4D(input, x, y, z, t);
  }
}

// -----------------------------------------------------------------------------
template <class TImage>
inline typename GenericLinearInterpolateImageFunction<TImage>::VoxelType
GenericLinearInterpolateImageFunction<TImage>
::GetInside2D(double x, double y, double z, double t) const
{
  Real wx[2], wy[2];
  const int i = ComputeWeights(x, wx);
  const int j = ComputeWeights(y, wy);
  const int k = iround(z);
  const int l = iround(t);

  auto img = reinterpret_cast<const VoxelType *>(this->Input()->GetDataPointer(i, j, k, l));

  const auto v00 = voxel_cast<RealType>(img[_Offset[0]]);
  const auto v01 = voxel_cast<RealType>(img[_Offset[1]]);
  const auto v10 = voxel_cast<RealType>(img[_Offset[2]]);
  const auto v11 = voxel_cast<RealType>(img[_Offset[3]]);

  return voxel_cast<VoxelType>(wy[0] * (wx[0] * v00 + wx[1] * v01)  +
                               wy[1] * (wx[0] * v10 + wx[1] * v11));
}

// -----------------------------------------------------------------------------
template <class TImage>
inline typename GenericLinearInterpolateImageFunction<TImage>::VoxelType
GenericLinearInterpolateImageFunction<TImage>
::GetInside3D(double x, double y, double z, double t) const
{
  Real wx[2], wy[2], wz[2];
  const int i = ComputeWeights(x, wx);
  const int j = ComputeWeights(y, wy);
  const int k = ComputeWeights(z, wz);
  const int l = iround(t);

  auto img = reinterpret_cast<const VoxelType *>(this->Input()->GetDataPointer(i, j, k, l));

  const auto v000 = voxel_cast<RealType>(img[_Offset[0]]);
  const auto v001 = voxel_cast<RealType>(img[_Offset[1]]);
  const auto v010 = voxel_cast<RealType>(img[_Offset[2]]);
  const auto v011 = voxel_cast<RealType>(img[_Offset[3]]);
  const auto v100 = voxel_cast<RealType>(img[_Offset[4]]);
  const auto v101 = voxel_cast<RealType>(img[_Offset[5]]);
  const auto v110 = voxel_cast<RealType>(img[_Offset[6]]);
  const auto v111 = voxel_cast<RealType>(img[_Offset[7]]);

  return voxel_cast<VoxelType>(wz[0] * (wy[0] * (wx[0] * v000 + wx[1] * v001)  +
                                        wy[1] * (wx[0] * v010 + wx[1] * v011)) +
                               wz[1] * (wy[0] * (wx[0] * v100 + wx[1] * v101)  +
                                        wy[1] * (wx[0] * v110 + wx[1] * v111)));
}

// -----------------------------------------------------------------------------
template <class TImage>
inline typename GenericLinearInterpolateImageFunction<TImage>::VoxelType
GenericLinearInterpolateImageFunction<TImage>
::GetInside4D(double x, double y, double z, double t) const
{
  Real wx[2], wy[2], wz[2], wt[2];
  const int i = ComputeWeights(x, wx);
  const int j = ComputeWeights(y, wy);
  const int k = ComputeWeights(z, wz);
  const int l = ComputeWeights(t, wt);

  auto img = reinterpret_cast<const VoxelType *>(this->Input()->GetDataPointer(i, j, k, l));

  const auto v0000 = voxel_cast<RealType>(img[_Offset[ 0]]);
  const auto v0001 = voxel_cast<RealType>(img[_Offset[ 1]]);
  const auto v0010 = voxel_cast<RealType>(img[_Offset[ 2]]);
  const auto v0011 = voxel_cast<RealType>(img[_Offset[ 3]]);
  const auto v0100 = voxel_cast<RealType>(img[_Offset[ 4]]);
  const auto v0101 = voxel_cast<RealType>(img[_Offset[ 5]]);
  const auto v0110 = voxel_cast<RealType>(img[_Offset[ 6]]);
  const auto v0111 = voxel_cast<RealType>(img[_Offset[ 7]]);
  const auto v1000 = voxel_cast<RealType>(img[_Offset[ 8]]);
  const auto v1001 = voxel_cast<RealType>(img[_Offset[ 9]]);
  const auto v1010 = voxel_cast<RealType>(img[_Offset[10]]);
  const auto v1011 = voxel_cast<RealType>(img[_Offset[11]]);
  const auto v1100 = voxel_cast<RealType>(img[_Offset[12]]);
  const auto v1101 = voxel_cast<RealType>(img[_Offset[13]]);
  const auto v1110 = voxel_cast<RealType>(img[_Offset[14]]);
  const auto v1111 = voxel_cast<RealType>(img[_Offset[15]]);

  return voxel_cast<VoxelType>(wt[0] * (wz[0] * (wy[0] * (wx[0] * v0000 + wx[1] * v0001)   +
                                                 wy[1] * (wx[0] * v0010 + wx[1] * v0011))  +
                                        wz[1] * (wy[0] * (wx[0] * v0100 + wx[1] * v0101)   +
                                                 wy[1] * (wx[0] * v0110 + wx[1] * v0111))) +
                               wt[1] * (wz[0] * (wy[0] * (wx[0] * v1000 + wx[1] * v1001)   +
                                                 wy[1] * (wx[0] * v1010 + wx[1] * v1011))  +
                                        wz[1] * (wy[0] * (wx[0] * v1100 + wx[1] * v1101)   +
                                                 wy[1] * (wx[0] * v1110 + wx[1] * v1111))));
}

// -----------------------------------------------------------------------------
template <class TImage>
inline typename GenericLinearInterpolateImageFunction<TImage>::VoxelType
GenericLinearInterpolateImageFunction<TImage>
::GetInside(double x, double y, double z, double t) const
{
  // Use faster pixel access than Get(Input(), x, y, z, t), which requires
  // a 4D array lookup with three indirections instead of a direct 1D lookup
  switch (this->NumberOfDimensions()) {
    case 3:  return GetInside3D(x, y, z, t);
    case 2:  return GetInside2D(x, y, z, t);
    default: return GetInside4D(x, y, z, t);
  }
}

// -----------------------------------------------------------------------------
template <>
inline typename GenericLinearInterpolateImageFunction<BaseImage>::VoxelType
GenericLinearInterpolateImageFunction<BaseImage>
::GetInside(double x, double y, double z, double t) const
{
  return Get(this->Input(), x, y, z, t);
}

// -----------------------------------------------------------------------------
template <class TImage>
inline typename GenericLinearInterpolateImageFunction<TImage>::VoxelType
GenericLinearInterpolateImageFunction<TImage>
::GetOutside(double x, double y, double z, double t) const
{
  if (this->Extrapolator()) {
    return Get(this->Extrapolator(), x, y, z, t);
  } else {
    return Get(x, y, z, t);
  }
}

// -----------------------------------------------------------------------------
template <class TImage>
inline typename GenericLinearInterpolateImageFunction<TImage>::VoxelType
GenericLinearInterpolateImageFunction<TImage>
::GetWithPaddingInside(double x, double y, double z, double t) const
{
  return GetWithPadding(this->Input(), x, y, z, t);
}

// -----------------------------------------------------------------------------
template <class TImage>
inline typename GenericLinearInterpolateImageFunction<TImage>::VoxelType
GenericLinearInterpolateImageFunction<TImage>
::GetWithPaddingOutside(double x, double y, double z, double t) const
{
  if (this->Extrapolator()) {
    return GetWithPadding(this->Extrapolator(), x, y, z, t);
  } else {
    return GetWithPadding(x, y, z, t);
  }
}

// =============================================================================
// Evaluation of derivatives
// =============================================================================

// -----------------------------------------------------------------------------
template <class TImage>
void GenericLinearInterpolateImageFunction<TImage>
::EvaluateJacobianInside(Matrix &jac, double x, double y, double z, double t) const
{
  Jacobian(jac, this->Input(), x, y, z, t);
}

// -----------------------------------------------------------------------------
template <class TImage>
void GenericLinearInterpolateImageFunction<TImage>
::EvaluateJacobianOutside(Matrix &jac, double x, double y, double z, double t) const
{
  if (this->Extrapolator()) {
    Jacobian(jac, this->Extrapolator(), x, y, z, t);
  } else {
    Jacobian(jac, x, y, z, t);
  }
}

// -----------------------------------------------------------------------------
template <class TImage>
void GenericLinearInterpolateImageFunction<TImage>
::EvaluateJacobianWithPaddingInside(Matrix &jac, double x, double y, double z, double t) const
{
  JacobianWithPadding(jac, x, y, z, t);
}

// -----------------------------------------------------------------------------
template <class TImage>
void GenericLinearInterpolateImageFunction<TImage>
::EvaluateJacobianWithPaddingOutside(Matrix &jac, double x, double y, double z, double t) const
{
  JacobianWithPadding(jac, x, y, z, t);
}

// -----------------------------------------------------------------------------
// without use of extrapolation
// -----------------------------------------------------------------------------

// -----------------------------------------------------------------------------
template <class TImage>
void GenericLinearInterpolateImageFunction<TImage>
::Jacobian2D(Matrix &jac, double x, double y, double z, double t) const
{
  const TImage * const input = this->Input();

<<<<<<< HEAD
  const int i = ifloor(x);
  const int j = ifloor(y);
  const int k = iround(z);

  Real wx[2], wy[2], wd[2] = {Real(-1), Real(1)};
  wx[1] = Real(x - i); wx[0] = Real(1) - wx[1];
  wy[1] = Real(y - j); wy[0] = Real(1) - wy[1];
=======
  Real wx[2], wy[2], wd[2] = {Real(-1), Real(1)};
  const int i = ComputeWeights(x, wx);
  const int j = ComputeWeights(y, wy);
  const int k = iround(z);
>>>>>>> 4988ec21

  if (IsNaN(t) && IsZero(input->TSize()) && input->N() == 1) {

    jac.Initialize(input->T(), 2);

    if (i < 0 || i >= input->X() - 1 ||
        j < 0 || j >= input->Y() - 1 ||
        k < 0 || k >= input->Z()) {
      return; // zero
    }

    Real dv, w[2];
    int ia, jb;
    for (int b = 0; b <= 1; ++b) {
      jb = j + b;
      for (int a = 0; a <= 1; ++a) {
        ia = i + a;
        w[0] = wd[a] * wy[b];
        w[1] = wx[a] * wd[b];
        for (int l = 0; l < input->T(); ++l) {
          dv = voxel_cast<Real>(input->Get(ia, jb, k, l));
          jac(l, 0) += w[0] * dv;
          jac(l, 1) += w[1] * dv;
        }
      }
    }

  } else {

    jac.Initialize(input->N(), 2);

    const int l = (IsNaN(t) ? 0 : iround(t));
    if (i < 0 || i >= input->X() - 1 ||
        j < 0 || j >= input->Y() - 1 ||
        k < 0 || k >= input->Z() ||
        l < 0 || l >= input->T()) {
      return; // zero
    }

    RealType dv; // input value at discrete point
    RealType dx = voxel_cast<RealType>(0); // derivative(s) w.r.t. x
    RealType dy = voxel_cast<RealType>(0); // derivative(s) w.r.t. y

    int ia, jb;
    for (int b = 0; b <= 1; ++b) {
      jb = j + b;
      for (int a = 0; a <= 1; ++a) {
        ia = i + a;
        dv = voxel_cast<RealType>(input->Get(ia, jb, k, l));
        dx += (wd[a] * wy[b]) * dv;
        dy += (wx[a] * wd[b]) * dv;
      }
    }

    for (int r = 0; r < input->N(); ++r) {
      jac(r, 0) = get(dx, r);
      jac(r, 1) = get(dy, r);
    }

  }
}

// -----------------------------------------------------------------------------
template <class TImage>
void GenericLinearInterpolateImageFunction<TImage>
::Jacobian3D(Matrix &jac, double x, double y, double z, double t) const
{
  const TImage * const input = this->Input();

<<<<<<< HEAD
  const int i = ifloor(x);
  const int j = ifloor(y);
  const int k = ifloor(z);

  Real wx[2], wy[2], wz[2], wd[2] = {Real(-1), Real(1)};
  wx[1] = Real(x - i); wx[0] = Real(1) - wx[1];
  wy[1] = Real(y - j); wy[0] = Real(1) - wy[1];
  wz[1] = Real(z - k); wz[0] = Real(1) - wz[1];
=======
  Real wx[2], wy[2], wz[2], wd[2] = {Real(-1), Real(1)};
  const int i = ComputeWeights(x, wx);
  const int j = ComputeWeights(y, wy);
  const int k = ComputeWeights(z, wz);
>>>>>>> 4988ec21

  if (IsNaN(t) && IsZero(input->TSize()) && input->N() == 1) {

    jac.Initialize(input->T(), 3);

    if (i < 0 || i >= input->X() - 1 ||
        j < 0 || j >= input->Y() - 1 ||
        k < 0 || k >= input->Z() - 1) {
      return; // zero
    }

    Real w[3], dv;
    int ia, jb, kc;
    for (int c = 0; c <= 1; ++c) {
      kc = k + c;
      for (int b = 0; b <= 1; ++b) {
        jb = j + b;
        for (int a = 0; a <= 1; ++a) {
          ia = i + a;
          w[0] = wd[a] * wy[b] * wz[c];
          w[1] = wx[a] * wd[b] * wz[c];
          w[2] = wx[a] * wy[b] * wd[c];
          for (int l = 0; l < input->T(); ++l) {
            dv = voxel_cast<Real>(input->Get(ia, jb, kc, l));
            jac(l, 0) += w[0] * dv;
            jac(l, 1) += w[1] * dv;
            jac(l, 2) += w[2] * dv;
          }
        }
      }
    }

  } else {

    jac.Initialize(input->N(), 3);

    const int l = iround(t);
    if (i < 0 || i >= input->X() - 1 ||
        j < 0 || j >= input->Y() - 1 ||
        k < 0 || k >= input->Z() - 1 ||
        l < 0 || l >= input->T()) {
      return; // zero
    }

    RealType dv; // input value at discrete point
    RealType dx = voxel_cast<RealType>(0); // derivative(s) w.r.t. x
    RealType dy = voxel_cast<RealType>(0); // derivative(s) w.r.t. y
    RealType dz = voxel_cast<RealType>(0); // derivative(s) w.r.t. z

    int ia, jb, kc;
    for (int c = 0; c <= 1; ++c) {
      kc = k + c;
      for (int b = 0; b <= 1; ++b) {
        jb = j + b;
        for (int a = 0; a <= 1; ++a) {
          ia = i + a;
          dv = voxel_cast<RealType>(input->Get(ia, jb, kc, l));
          dx += (wd[a] * wy[b] * wz[c]) * dv;
          dy += (wx[a] * wd[b] * wz[c]) * dv;
          dz += (wx[a] * wy[b] * wd[c]) * dv;
        }
      }
    }

    for (int r = 0; r < input->N(); ++r) {
      jac(r, 0) = get(dx, r);
      jac(r, 1) = get(dy, r);
      jac(r, 2) = get(dz, r);
    }

  }
}

// -----------------------------------------------------------------------------
template <class TImage>
void GenericLinearInterpolateImageFunction<TImage>
::Jacobian4D(Matrix &jac, double x, double y, double z, double t) const
{
  const TImage * const input = this->Input();

  jac.Initialize(input->N(), 4);

<<<<<<< HEAD
  if (IsNaN(t)) t = 0.;
  const int i = ifloor(x);
  const int j = ifloor(y);
  const int k = ifloor(z);
  const int l = ifloor(t);
=======
  Real wx[2], wy[2], wz[2], wt[2], wd[2] = {Real(-1), Real(1)};
  const int i = ComputeWeights(x, wx);
  const int j = ComputeWeights(y, wy);
  const int k = ComputeWeights(z, wz);
  const int l = ComputeWeights(IsNaN(t) ? 0. : t, wt);
>>>>>>> 4988ec21

  if (i < 0 || i >= input->X() - 1 ||
      j < 0 || j >= input->Y() - 1 ||
      k < 0 || k >= input->Z() - 1 ||
      l < 0 || l >= input->T() - 1) {
    return; // zero
  }

<<<<<<< HEAD
  Real wx[2], wy[2], wz[2], wt[2], wd[2] = {Real(-1), Real(1)};
  wx[1] = Real(x - i); wx[0] = Real(1) - wx[1];
  wy[1] = Real(y - j); wy[0] = Real(1) - wy[1];
  wz[1] = Real(z - k); wz[0] = Real(1) - wz[1];
  wt[1] = Real(t - l); wt[0] = Real(1) - wt[1];

=======
>>>>>>> 4988ec21
  RealType dv; // input value at discrete point
  RealType dx = voxel_cast<RealType>(0); // derivative(s) w.r.t. x
  RealType dy = voxel_cast<RealType>(0); // derivative(s) w.r.t. y
  RealType dz = voxel_cast<RealType>(0); // derivative(s) w.r.t. z
  RealType dt = voxel_cast<RealType>(0); // derivative(s) w.r.t. t

  int ia, jb, kc, ld;
  for (int d = 0; d <= 1; ++d) {
    ld = l + d;
    for (int c = 0; c <= 1; ++c) {
      kc = k + c;
      for (int b = 0; b <= 1; ++b) {
        jb = j + b;
        for (int a = 0; a <= 1; ++a) {
          ia = i + a;
          dv = voxel_cast<RealType>(input->Get(ia, jb, kc, ld));
          dx += (wd[a] * wy[b] * wz[c] * wt[d]) * dv;
          dy += (wx[a] * wd[b] * wz[c] * wt[d]) * dv;
          dz += (wx[a] * wy[b] * wd[c] * wt[d]) * dv;
          dt += (wx[a] * wy[b] * wz[c] * wd[d]) * dv;
        }
      }
    }
  }

  for (int r = 0; r < input->N(); ++r) {
    jac(r, 0) = get(dx, r);
    jac(r, 1) = get(dy, r);
    jac(r, 2) = get(dz, r);
    jac(r, 3) = get(dt, r);
  }
}

// -----------------------------------------------------------------------------
template <class TImage>
void GenericLinearInterpolateImageFunction<TImage>
::Jacobian(Matrix &jac, double x, double y, double z, double t) const
{
  switch (this->NumberOfDimensions()) {
    case 3:  return Jacobian3D(jac, x, y, z, t);
    case 2:  return Jacobian2D(jac, x, y, z, t);
    default: return Jacobian4D(jac, x, y, z, t);
  }
}


// -----------------------------------------------------------------------------
// without use of extrapolation, inside image foreground
// -----------------------------------------------------------------------------

// -----------------------------------------------------------------------------
template <class TImage>
void GenericLinearInterpolateImageFunction<TImage>
::JacobianWithPadding2D(Matrix &jac, double x, double y, double z, double t) const
{
  const TImage * const input = this->Input();

<<<<<<< HEAD
  const int i = ifloor(x);
  const int j = ifloor(y);
  const int k = iround(z);

  Real wx[2], wy[2], wd[2] = {Real(-1), Real(1)};
  wx[1] = Real(x - i); wx[0] = Real(1) - wx[1];
  wy[1] = Real(y - j); wy[0] = Real(1) - wy[1];
=======
  Real wx[2], wy[2], wd[2] = {Real(-1), Real(1)};
  const int i = ComputeWeights(x, wx);
  const int j = ComputeWeights(y, wy);
  const int k = iround(z);
>>>>>>> 4988ec21

  if (IsNaN(t) && IsZero(input->TSize()) && input->N() == 1) {

    jac.Initialize(input->T(), 2);

    if (i < 0 || i >= input->X() - 1 ||
        j < 0 || j >= input->Y() - 1 ||
        k < 0 || k >= input->Z()) {
      return; // zero
    }

    Real w[2], dv;
    int ia, jb;
    for (int b = 0; b <= 1; ++b) {
      jb = j + b;
      for (int a = 0; a <= 1; ++a) {
        ia = i + a;
        if (!input->IsForeground(ia, jb, k)) {
          jac.Initialize(input->T(), 2);
          return; // zero
        }
        w[0] = wd[a] * wy[b];
        w[1] = wx[a] * wd[b];
        for (int l = 0; l < input->T(); ++l) {
          dv = voxel_cast<Real>(input->Get(ia, jb, k, l));
          jac(l, 0) += w[0] * dv;
          jac(l, 1) += w[1] * dv;
        }
      }
    }

  } else {

    jac.Initialize(input->N(), 2);

    const int l = (IsNaN(t) ? 0 : iround(t));
    if (i < 0 || i >= input->X() - 1 ||
        j < 0 || j >= input->Y() - 1 ||
        k < 0 || k >= input->Z() ||
        l < 0 || l >= input->T()) {
      return; // zero
    }

    RealType dv; // input value at discrete point
    RealType dx = voxel_cast<RealType>(0); // derivative(s) w.r.t. x
    RealType dy = voxel_cast<RealType>(0); // derivative(s) w.r.t. y

    int ia, jb;
    for (int b = 0; b <= 1; ++b) {
      jb = j + b;
      for (int a = 0; a <= 1; ++a) {
        ia = i + a;
        if (!input->IsForeground(ia, jb, k, l)) {
          return; // zero
        }
        dv = voxel_cast<RealType>(input->Get(ia, jb, k, l));
        dx += (wd[a] * wy[b]) * dv;
        dy += (wx[a] * wd[b]) * dv;
      }
    }

    for (int r = 0; r < input->N(); ++r) {
      jac(r, 0) = get(dx, r);
      jac(r, 1) = get(dy, r);
    }

  }
}

// -----------------------------------------------------------------------------
template <class TImage>
void GenericLinearInterpolateImageFunction<TImage>
::JacobianWithPadding3D(Matrix &jac, double x, double y, double z, double t) const
{
  const TImage * const input = this->Input();

<<<<<<< HEAD
  const int i = ifloor(x);
  const int j = ifloor(y);
  const int k = ifloor(z);

  Real wx[2], wy[2], wz[2], wd[2] = {Real(-1), Real(1)};
  wx[1] = Real(x - i); wx[0] = Real(1) - wx[1];
  wy[1] = Real(y - j); wy[0] = Real(1) - wy[1];
  wz[1] = Real(z - k); wz[0] = Real(1) - wz[1];
=======
  Real wx[2], wy[2], wz[2], wd[2] = {Real(-1), Real(1)};
  const int i = ComputeWeights(x, wx);
  const int j = ComputeWeights(y, wy);
  const int k = ComputeWeights(z, wz);
>>>>>>> 4988ec21

  if (IsNaN(t) && IsZero(input->TSize()) && input->N() == 1) {

    jac.Initialize(input->T(), 3);

    if (i < 0 || i >= input->X() - 1 ||
        j < 0 || j >= input->Y() - 1 ||
        k < 0 || k >= input->Z() - 1) {
      return; // zero
    }

    Real w[3], dv;
    int ia, jb, kc;
    for (int c = 0; c <= 1; ++c) {
      kc = k + c;
      for (int b = 0; b <= 1; ++b) {
        jb = j + b;
        for (int a = 0; a <= 1; ++a) {
          ia = i + a;
          if (!input->IsForeground(ia, jb, kc)) {
            jac.Initialize(input->T(), 3);
            return; // zero
          }
          w[0] = wd[a] * wy[b] * wz[c];
          w[1] = wx[a] * wd[b] * wz[c];
          w[2] = wx[a] * wy[b] * wd[c];
          for (int l = 0; l < input->T(); ++l) {
            dv = voxel_cast<Real>(input->Get(ia, jb, kc, l));
            jac(l, 0) += w[0] * dv;
            jac(l, 1) += w[1] * dv;
            jac(l, 2) += w[2] * dv;
          }
        }
      }
    }

  } else {

    jac.Initialize(input->N(), 3);

    const int l = (IsNaN(t) ? 0 : iround(t));
    if (i < 0 || i >= input->X() - 1 ||
        j < 0 || j >= input->Y() - 1 ||
        k < 0 || k >= input->Z() - 1 ||
        l < 0 || l >= input->T()) {
      return; // zero
    }

    RealType dv; // input value at discrete point
    RealType dx = voxel_cast<RealType>(0); // derivative(s) w.r.t. x
    RealType dy = voxel_cast<RealType>(0); // derivative(s) w.r.t. y
    RealType dz = voxel_cast<RealType>(0); // derivative(s) w.r.t. z

    int ia, jb, kc;
    for (int c = 0; c <= 1; ++c) {
      kc = k + c;
      for (int b = 0; b <= 1; ++b) {
        jb = j + b;
        for (int a = 0; a <= 1; ++a) {
          ia = i + a;
          if (!input->IsForeground(ia, jb, kc, l)) {
            return; // zero
          }
          dv = voxel_cast<RealType>(input->Get(ia, jb, kc, l));
          dx += (wd[a] * wy[b] * wz[c]) * dv;
          dy += (wx[a] * wd[b] * wz[c]) * dv;
          dz += (wx[a] * wy[b] * wd[c]) * dv;
        }
      }
    }

    for (int r = 0; r < input->N(); ++r) {
      jac(r, 0) = get(dx, r);
      jac(r, 1) = get(dy, r);
      jac(r, 2) = get(dz, r);
    }

  }
}

// -----------------------------------------------------------------------------
template <class TImage>
void GenericLinearInterpolateImageFunction<TImage>
::JacobianWithPadding4D(Matrix &jac, double x, double y, double z, double t) const
{
  const TImage * const input = this->Input();

  jac.Initialize(input->N(), 4);

<<<<<<< HEAD
  if (IsNaN(t)) t = 0.;
  const int i = ifloor(x);
  const int j = ifloor(y);
  const int k = ifloor(z);
  const int l = ifloor(t);
=======
  Real wx[2], wy[2], wz[2], wt[2], wd[2] = {Real(-1), Real(1)};
  const int i = ComputeWeights(x, wx);
  const int j = ComputeWeights(y, wy);
  const int k = ComputeWeights(z, wz);
  const int l = ComputeWeights(IsNaN(t) ? 0. : t, wt);
>>>>>>> 4988ec21

  if (i < 0 || i >= input->X() - 1 ||
      j < 0 || j >= input->Y() - 1 ||
      k < 0 || k >= input->Z() - 1 ||
      l < 0 || l >= input->T() - 1) {
    return; // zero
  }

<<<<<<< HEAD
  Real wx[2], wy[2], wz[2], wt[2], wd[2] = {Real(-1), Real(1)};
  wx[1] = Real(x - i); wx[0] = Real(1) - wx[1];
  wy[1] = Real(y - j); wy[0] = Real(1) - wy[1];
  wz[1] = Real(z - k); wz[0] = Real(1) - wz[1];
  wt[1] = Real(t - l); wt[0] = Real(1) - wt[1];

=======
>>>>>>> 4988ec21
  RealType dv; // input value at discrete point
  RealType dx = voxel_cast<RealType>(0); // derivative(s) w.r.t. x
  RealType dy = voxel_cast<RealType>(0); // derivative(s) w.r.t. y
  RealType dz = voxel_cast<RealType>(0); // derivative(s) w.r.t. z
  RealType dt = voxel_cast<RealType>(0); // derivative(s) w.r.t. t

  int ia, jb, kc, ld;
  for (int d = 0; d <= 1; ++d) {
    ld = l + d;
    for (int c = 0; c <= 1; ++c) {
      kc = k + c;
      for (int b = 0; b <= 1; ++b) {
        jb = j + b;
        for (int a = 0; a <= 1; ++a) {
          ia = i + a;
          if (!input->IsForeground(ia, jb, kc, ld)) {
            return; // zero
          }
          dv = voxel_cast<RealType>(input->Get(ia, jb, kc, ld));
          dx += (wd[a] * wy[b] * wz[c] * wt[d]) * dv;
          dy += (wx[a] * wd[b] * wz[c] * wt[d]) * dv;
          dz += (wx[a] * wy[b] * wd[c] * wt[d]) * dv;
          dt += (wx[a] * wy[b] * wz[c] * wd[d]) * dv;
        }
      }
    }
  }

  for (int r = 0; r < input->N(); ++r) {
    jac(r, 0) = get(dx, r);
    jac(r, 1) = get(dy, r);
    jac(r, 2) = get(dz, r);
    jac(r, 3) = get(dt, r);
  }
}

// -----------------------------------------------------------------------------
template <class TImage>
void GenericLinearInterpolateImageFunction<TImage>
::JacobianWithPadding(Matrix &jac, double x, double y, double z, double t) const
{
  switch (this->NumberOfDimensions()) {
    case 3:  return JacobianWithPadding3D(jac, x, y, z, t);
    case 2:  return JacobianWithPadding2D(jac, x, y, z, t);
    default: return JacobianWithPadding4D(jac, x, y, z, t);
  }
}


// -----------------------------------------------------------------------------
// inside image domain or with extrapolation function
// -----------------------------------------------------------------------------

// -----------------------------------------------------------------------------
template <class TImage> template <class TOtherImage>
void GenericLinearInterpolateImageFunction<TImage>
::Jacobian2D(Matrix &jac, const TOtherImage *input, double x, double y, double z, double t) const
{
<<<<<<< HEAD
  const int i = ifloor(x);
  const int j = ifloor(y);
  const int k = iround(z);

  Real wx[2], wy[2], wd[2] = {Real(-1), Real(1)};
  wx[1] = Real(x - i); wx[0] = Real(1) - wx[1];
  wy[1] = Real(y - j); wy[0] = Real(1) - wy[1];
=======
  Real wx[2], wy[2], wd[2] = {Real(-1), Real(1)};
  const int i = ComputeWeights(x, wx);
  const int j = ComputeWeights(y, wy);
  const int k = iround(z);
>>>>>>> 4988ec21

  if (IsNaN(t) && IsZero(input->TSize()) && input->N() == 1) {

    jac.Initialize(input->T(), 2);

    if (k < 0 || k >= input->Z()) {
      return; // zero
    }

    Real w[2], dv;
    int ia, jb;
    for (int b = 0; b <= 1; ++b) {
      jb = j + b;
      for (int a = 0; a <= 1; ++a) {
        ia = i + a;
        w[0] = wd[a] * wy[b];
        w[1] = wx[a] * wd[b];
        for (int l = 0; l < input->T(); ++l) {
          dv = voxel_cast<Real>(input->Get(ia, jb, k, l));
          jac(l, 0) += w[0] * dv;
          jac(l, 1) += w[1] * dv;
        }
      }
    }

  } else {

    jac.Initialize(input->N(), 2);

    const int l = (IsNaN(t) ? 0 : iround(t));
    if (k < 0 || k >= input->Z() ||
        l < 0 || l >= input->T()) {
      return; // zero
    }

    RealType dv; // input value at discrete point
    RealType dx = voxel_cast<RealType>(0); // derivative(s) w.r.t. x
    RealType dy = voxel_cast<RealType>(0); // derivative(s) w.r.t. y

    int ia, jb;
    for (int b = 0; b <= 1; ++b) {
      jb = j + b;
      for (int a = 0; a <= 1; ++a) {
        ia = i + a;
        dv = voxel_cast<RealType>(input->Get(ia, jb, k, l));
        dx += (wd[a] * wy[b]) * dv;
        dy += (wx[a] * wd[b]) * dv;
      }
    }

    for (int r = 0; r < input->N(); ++r) {
      jac(r, 0) = get(dx, r);
      jac(r, 1) = get(dy, r);
    }

  }
}

// -----------------------------------------------------------------------------
template <class TImage> template <class TOtherImage>
void GenericLinearInterpolateImageFunction<TImage>
::Jacobian3D(Matrix &jac, const TOtherImage *input,
             double x, double y, double z, double t) const
{
<<<<<<< HEAD
  const int i = ifloor(x);
  const int j = ifloor(y);
  const int k = ifloor(z);

  Real wx[2], wy[2], wz[2], wd[2] = {Real(-1), Real(1)};
  wx[1] = Real(x - i); wx[0] = Real(1) - wx[1];
  wy[1] = Real(y - j); wy[0] = Real(1) - wy[1];
  wz[1] = Real(z - k); wz[0] = Real(1) - wz[1];
=======
  Real wx[2], wy[2], wz[2], wd[2] = {Real(-1), Real(1)};
  const int i = ComputeWeights(x, wx);
  const int j = ComputeWeights(y, wy);
  const int k = ComputeWeights(z, wz);
>>>>>>> 4988ec21

  if (IsNaN(t) && IsZero(input->TSize()) && input->N() == 1) {

    jac.Initialize(input->T(), 3);

    Real w[3], dv;
    int ia, jb, kc;
    for (int c = 0; c <= 1; ++c) {
      kc = k + c;
      for (int b = 0; b <= 1; ++b) {
        jb = j + b;
        for (int a = 0; a <= 1; ++a) {
          ia = i + a;
          w[0] = wd[a] * wy[b] * wz[c];
          w[1] = wx[a] * wd[b] * wz[c];
          w[2] = wx[a] * wy[b] * wd[c];
          for (int l = 0; l < input->T(); ++l) {
            dv = voxel_cast<Real>(input->Get(ia, jb, kc, l));
            jac(l, 0) += w[0] * dv;
            jac(l, 1) += w[1] * dv;
            jac(l, 2) += w[2] * dv;
          }
        }
      }
    }

  } else {

    jac.Initialize(input->N(), 3);

    const int l = (IsNaN(t) ? 0 : iround(t));
    if (l < 0 || l >= input->T()) {
      return; // zero
    }

    RealType dv; // input value at discrete point
    RealType dx = voxel_cast<RealType>(0); // derivative(s) w.r.t. x
    RealType dy = voxel_cast<RealType>(0); // derivative(s) w.r.t. y
    RealType dz = voxel_cast<RealType>(0); // derivative(s) w.r.t. z

    int ia, jb, kc;
    for (int c = 0; c <= 1; ++c) {
      kc = k + c;
      for (int b = 0; b <= 1; ++b) {
        jb = j + b;
        for (int a = 0; a <= 1; ++a) {
          ia = i + a;
          dv = voxel_cast<RealType>(input->Get(ia, jb, kc, l));
          dx += (wd[a] * wy[b] * wz[c]) * dv;
          dy += (wx[a] * wd[b] * wz[c]) * dv;
          dz += (wx[a] * wy[b] * wd[c]) * dv;
        }
      }
    }

    for (int r = 0; r < input->N(); ++r) {
      jac(r, 0) = get(dx, r);
      jac(r, 1) = get(dy, r);
      jac(r, 2) = get(dz, r);
    }

  }
}

// -----------------------------------------------------------------------------
template <class TImage> template <class TOtherImage>
void GenericLinearInterpolateImageFunction<TImage>
::Jacobian4D(Matrix &jac, const TOtherImage *input,
             double x, double y, double z, double t) const
{
  jac.Initialize(input->N(), 4);

<<<<<<< HEAD
  if (IsNaN(t)) t = 0.;
  const int i = ifloor(x);
  const int j = ifloor(y);
  const int k = ifloor(z);
  const int l = ifloor(t);

  Real wx[2], wy[2], wz[2], wt[2], wd[2] = {Real(-1), Real(1)};
  wx[1] = Real(x - i); wx[0] = Real(1) - wx[1];
  wy[1] = Real(y - j); wy[0] = Real(1) - wy[1];
  wz[1] = Real(z - k); wz[0] = Real(1) - wz[1];
  wt[1] = Real(t - l); wt[0] = Real(1) - wt[1];
=======
  Real wx[2], wy[2], wz[2], wt[2], wd[2] = {Real(-1), Real(1)};
  const int i = ComputeWeights(x, wx);
  const int j = ComputeWeights(y, wy);
  const int k = ComputeWeights(z, wz);
  const int l = ComputeWeights(IsNaN(t) ? 0. : t, wt);
>>>>>>> 4988ec21

  RealType dv; // input value at discrete point
  RealType dx = voxel_cast<RealType>(0); // derivative(s) w.r.t. x
  RealType dy = voxel_cast<RealType>(0); // derivative(s) w.r.t. y
  RealType dz = voxel_cast<RealType>(0); // derivative(s) w.r.t. z
  RealType dt = voxel_cast<RealType>(0); // derivative(s) w.r.t. t

  int ia, jb, kc, ld;
  for (int d = 0; d <= 1; ++d) {
    ld = l + d;
    for (int c = 0; c <= 1; ++c) {
      kc = k + c;
      for (int b = 0; b <= 1; ++b) {
        jb = j + b;
        for (int a = 0; a <= 1; ++a) {
          ia = i + a;
          dv = voxel_cast<RealType>(input->Get(ia, jb, kc, ld));
          dx += (wd[a] * wy[b] * wz[c] * wt[d]) * dv;
          dy += (wx[a] * wd[b] * wz[c] * wt[d]) * dv;
          dz += (wx[a] * wy[b] * wd[c] * wt[d]) * dv;
          dt += (wx[a] * wy[b] * wz[c] * wd[d]) * dv;
        }
      }
    }
  }

  for (int r = 0; r < input->N(); ++r) {
    jac(r, 0) = get(dx, r);
    jac(r, 1) = get(dy, r);
    jac(r, 2) = get(dz, r);
    jac(r, 3) = get(dt, r);
  }
}

// -----------------------------------------------------------------------------
template <class TImage> template <class TOtherImage>
void GenericLinearInterpolateImageFunction<TImage>
::Jacobian(Matrix &jac, const TOtherImage *input,
           double x, double y, double z, double t) const
{
  switch (this->NumberOfDimensions()) {
    case 3:  return Jacobian3D(jac, input, x, y, z, t);
    case 2:  return Jacobian2D(jac, input, x, y, z, t);
    default: return Jacobian4D(jac, input, x, y, z, t);
  }
}


} // namespace mirtk

#endif // MIRTK_LinearInterpolateImageFunction_HXX<|MERGE_RESOLUTION|>--- conflicted
+++ resolved
@@ -851,20 +851,10 @@
 {
   const TImage * const input = this->Input();
 
-<<<<<<< HEAD
-  const int i = ifloor(x);
-  const int j = ifloor(y);
+  Real wx[2], wy[2], wd[2] = {Real(-1), Real(1)};
+  const int i = ComputeWeights(x, wx);
+  const int j = ComputeWeights(y, wy);
   const int k = iround(z);
-
-  Real wx[2], wy[2], wd[2] = {Real(-1), Real(1)};
-  wx[1] = Real(x - i); wx[0] = Real(1) - wx[1];
-  wy[1] = Real(y - j); wy[0] = Real(1) - wy[1];
-=======
-  Real wx[2], wy[2], wd[2] = {Real(-1), Real(1)};
-  const int i = ComputeWeights(x, wx);
-  const int j = ComputeWeights(y, wy);
-  const int k = iround(z);
->>>>>>> 4988ec21
 
   if (IsNaN(t) && IsZero(input->TSize()) && input->N() == 1) {
 
@@ -934,21 +924,10 @@
 {
   const TImage * const input = this->Input();
 
-<<<<<<< HEAD
-  const int i = ifloor(x);
-  const int j = ifloor(y);
-  const int k = ifloor(z);
-
   Real wx[2], wy[2], wz[2], wd[2] = {Real(-1), Real(1)};
-  wx[1] = Real(x - i); wx[0] = Real(1) - wx[1];
-  wy[1] = Real(y - j); wy[0] = Real(1) - wy[1];
-  wz[1] = Real(z - k); wz[0] = Real(1) - wz[1];
-=======
-  Real wx[2], wy[2], wz[2], wd[2] = {Real(-1), Real(1)};
   const int i = ComputeWeights(x, wx);
   const int j = ComputeWeights(y, wy);
   const int k = ComputeWeights(z, wz);
->>>>>>> 4988ec21
 
   if (IsNaN(t) && IsZero(input->TSize()) && input->N() == 1) {
 
@@ -1031,19 +1010,11 @@
 
   jac.Initialize(input->N(), 4);
 
-<<<<<<< HEAD
-  if (IsNaN(t)) t = 0.;
-  const int i = ifloor(x);
-  const int j = ifloor(y);
-  const int k = ifloor(z);
-  const int l = ifloor(t);
-=======
   Real wx[2], wy[2], wz[2], wt[2], wd[2] = {Real(-1), Real(1)};
   const int i = ComputeWeights(x, wx);
   const int j = ComputeWeights(y, wy);
   const int k = ComputeWeights(z, wz);
   const int l = ComputeWeights(IsNaN(t) ? 0. : t, wt);
->>>>>>> 4988ec21
 
   if (i < 0 || i >= input->X() - 1 ||
       j < 0 || j >= input->Y() - 1 ||
@@ -1052,15 +1023,6 @@
     return; // zero
   }
 
-<<<<<<< HEAD
-  Real wx[2], wy[2], wz[2], wt[2], wd[2] = {Real(-1), Real(1)};
-  wx[1] = Real(x - i); wx[0] = Real(1) - wx[1];
-  wy[1] = Real(y - j); wy[0] = Real(1) - wy[1];
-  wz[1] = Real(z - k); wz[0] = Real(1) - wz[1];
-  wt[1] = Real(t - l); wt[0] = Real(1) - wt[1];
-
-=======
->>>>>>> 4988ec21
   RealType dv; // input value at discrete point
   RealType dx = voxel_cast<RealType>(0); // derivative(s) w.r.t. x
   RealType dy = voxel_cast<RealType>(0); // derivative(s) w.r.t. y
@@ -1118,20 +1080,10 @@
 {
   const TImage * const input = this->Input();
 
-<<<<<<< HEAD
-  const int i = ifloor(x);
-  const int j = ifloor(y);
+  Real wx[2], wy[2], wd[2] = {Real(-1), Real(1)};
+  const int i = ComputeWeights(x, wx);
+  const int j = ComputeWeights(y, wy);
   const int k = iround(z);
-
-  Real wx[2], wy[2], wd[2] = {Real(-1), Real(1)};
-  wx[1] = Real(x - i); wx[0] = Real(1) - wx[1];
-  wy[1] = Real(y - j); wy[0] = Real(1) - wy[1];
-=======
-  Real wx[2], wy[2], wd[2] = {Real(-1), Real(1)};
-  const int i = ComputeWeights(x, wx);
-  const int j = ComputeWeights(y, wy);
-  const int k = iround(z);
->>>>>>> 4988ec21
 
   if (IsNaN(t) && IsZero(input->TSize()) && input->N() == 1) {
 
@@ -1208,21 +1160,10 @@
 {
   const TImage * const input = this->Input();
 
-<<<<<<< HEAD
-  const int i = ifloor(x);
-  const int j = ifloor(y);
-  const int k = ifloor(z);
-
   Real wx[2], wy[2], wz[2], wd[2] = {Real(-1), Real(1)};
-  wx[1] = Real(x - i); wx[0] = Real(1) - wx[1];
-  wy[1] = Real(y - j); wy[0] = Real(1) - wy[1];
-  wz[1] = Real(z - k); wz[0] = Real(1) - wz[1];
-=======
-  Real wx[2], wy[2], wz[2], wd[2] = {Real(-1), Real(1)};
   const int i = ComputeWeights(x, wx);
   const int j = ComputeWeights(y, wy);
   const int k = ComputeWeights(z, wz);
->>>>>>> 4988ec21
 
   if (IsNaN(t) && IsZero(input->TSize()) && input->N() == 1) {
 
@@ -1312,19 +1253,11 @@
 
   jac.Initialize(input->N(), 4);
 
-<<<<<<< HEAD
-  if (IsNaN(t)) t = 0.;
-  const int i = ifloor(x);
-  const int j = ifloor(y);
-  const int k = ifloor(z);
-  const int l = ifloor(t);
-=======
   Real wx[2], wy[2], wz[2], wt[2], wd[2] = {Real(-1), Real(1)};
   const int i = ComputeWeights(x, wx);
   const int j = ComputeWeights(y, wy);
   const int k = ComputeWeights(z, wz);
   const int l = ComputeWeights(IsNaN(t) ? 0. : t, wt);
->>>>>>> 4988ec21
 
   if (i < 0 || i >= input->X() - 1 ||
       j < 0 || j >= input->Y() - 1 ||
@@ -1333,15 +1266,6 @@
     return; // zero
   }
 
-<<<<<<< HEAD
-  Real wx[2], wy[2], wz[2], wt[2], wd[2] = {Real(-1), Real(1)};
-  wx[1] = Real(x - i); wx[0] = Real(1) - wx[1];
-  wy[1] = Real(y - j); wy[0] = Real(1) - wy[1];
-  wz[1] = Real(z - k); wz[0] = Real(1) - wz[1];
-  wt[1] = Real(t - l); wt[0] = Real(1) - wt[1];
-
-=======
->>>>>>> 4988ec21
   RealType dv; // input value at discrete point
   RealType dx = voxel_cast<RealType>(0); // derivative(s) w.r.t. x
   RealType dy = voxel_cast<RealType>(0); // derivative(s) w.r.t. y
@@ -1400,20 +1324,10 @@
 void GenericLinearInterpolateImageFunction<TImage>
 ::Jacobian2D(Matrix &jac, const TOtherImage *input, double x, double y, double z, double t) const
 {
-<<<<<<< HEAD
-  const int i = ifloor(x);
-  const int j = ifloor(y);
+  Real wx[2], wy[2], wd[2] = {Real(-1), Real(1)};
+  const int i = ComputeWeights(x, wx);
+  const int j = ComputeWeights(y, wy);
   const int k = iround(z);
-
-  Real wx[2], wy[2], wd[2] = {Real(-1), Real(1)};
-  wx[1] = Real(x - i); wx[0] = Real(1) - wx[1];
-  wy[1] = Real(y - j); wy[0] = Real(1) - wy[1];
-=======
-  Real wx[2], wy[2], wd[2] = {Real(-1), Real(1)};
-  const int i = ComputeWeights(x, wx);
-  const int j = ComputeWeights(y, wy);
-  const int k = iround(z);
->>>>>>> 4988ec21
 
   if (IsNaN(t) && IsZero(input->TSize()) && input->N() == 1) {
 
@@ -1478,21 +1392,10 @@
 ::Jacobian3D(Matrix &jac, const TOtherImage *input,
              double x, double y, double z, double t) const
 {
-<<<<<<< HEAD
-  const int i = ifloor(x);
-  const int j = ifloor(y);
-  const int k = ifloor(z);
-
   Real wx[2], wy[2], wz[2], wd[2] = {Real(-1), Real(1)};
-  wx[1] = Real(x - i); wx[0] = Real(1) - wx[1];
-  wy[1] = Real(y - j); wy[0] = Real(1) - wy[1];
-  wz[1] = Real(z - k); wz[0] = Real(1) - wz[1];
-=======
-  Real wx[2], wy[2], wz[2], wd[2] = {Real(-1), Real(1)};
   const int i = ComputeWeights(x, wx);
   const int j = ComputeWeights(y, wy);
   const int k = ComputeWeights(z, wz);
->>>>>>> 4988ec21
 
   if (IsNaN(t) && IsZero(input->TSize()) && input->N() == 1) {
 
@@ -1565,25 +1468,11 @@
 {
   jac.Initialize(input->N(), 4);
 
-<<<<<<< HEAD
-  if (IsNaN(t)) t = 0.;
-  const int i = ifloor(x);
-  const int j = ifloor(y);
-  const int k = ifloor(z);
-  const int l = ifloor(t);
-
-  Real wx[2], wy[2], wz[2], wt[2], wd[2] = {Real(-1), Real(1)};
-  wx[1] = Real(x - i); wx[0] = Real(1) - wx[1];
-  wy[1] = Real(y - j); wy[0] = Real(1) - wy[1];
-  wz[1] = Real(z - k); wz[0] = Real(1) - wz[1];
-  wt[1] = Real(t - l); wt[0] = Real(1) - wt[1];
-=======
   Real wx[2], wy[2], wz[2], wt[2], wd[2] = {Real(-1), Real(1)};
   const int i = ComputeWeights(x, wx);
   const int j = ComputeWeights(y, wy);
   const int k = ComputeWeights(z, wz);
   const int l = ComputeWeights(IsNaN(t) ? 0. : t, wt);
->>>>>>> 4988ec21
 
   RealType dv; // input value at discrete point
   RealType dx = voxel_cast<RealType>(0); // derivative(s) w.r.t. x
