/*
 * Medical Image Registration ToolKit (MIRTK)
 *
 * Copyright 2013-2017 Imperial College London
 * Copyright 2013-2017 Andreas Schuh
 *
 * Licensed under the Apache License, Version 2.0 (the "License");
 * you may not use this file except in compliance with the License.
 * You may obtain a copy of the License at
 *
 *     http://www.apache.org/licenses/LICENSE-2.0
 *
 * Unless required by applicable law or agreed to in writing, software
 * distributed under the License is distributed on an "AS IS" BASIS,
 * WITHOUT WARRANTIES OR CONDITIONS OF ANY KIND, either express or implied.
 * See the License for the specific language governing permissions and
 * limitations under the License.
 */

#include "mirtk/GenericRegistrationFilter.h"

#include "mirtk/Config.h" // WINDOWS

#include "mirtk/Array.h"
#include "mirtk/Utils.h"
#include "mirtk/Math.h"
#include "mirtk/Memory.h"
#include "mirtk/Version.h"
#include "mirtk/Matrix.h"
#include "mirtk/Parallel.h"
#include "mirtk/Profiling.h"
#include "mirtk/Vector3D.h"
#include "mirtk/VoxelFunction.h"

#include "mirtk/Downsampling.h"
#include "mirtk/Resampling.h"
#include "mirtk/ResamplingWithPadding.h"
#include "mirtk/GaussianBlurring.h"
#include "mirtk/GaussianBlurringWithPadding.h"
#include "mirtk/GaussianPyramidFilter.h"
#include "mirtk/LinearInterpolateImageFunction.h"
#include "mirtk/NearestNeighborInterpolateImageFunction.h"

#include "mirtk/InverseAffineTransformation.h"
#include "mirtk/PartialAffineTransformation.h"
#include "mirtk/PartialBSplineFreeFormTransformationSV.h"
#include "mirtk/FreeFormTransformation.h"
#include "mirtk/FluidFreeFormTransformation.h"
#include "mirtk/MultiLevelFreeFormTransformation.h"
#include "mirtk/MultiLevelStationaryVelocityTransformation.h"
#include "mirtk/PartialMultiLevelStationaryVelocityTransformation.h"

#include "mirtk/ImageSimilarity.h"
#include "mirtk/TransformationConstraint.h"
#include "mirtk/MeanSquaredDisplacementError.h"

#if MIRTK_Registration_WITH_PointSet
#  include "mirtk/RegisteredPointSet.h"
#  include "mirtk/PointSetUtils.h"
#  include "mirtk/PointSetDistance.h"
#  include "mirtk/SurfaceRemeshing.h"
#  if MIRTK_Registration_WITH_Deformable
#    include "mirtk/InternalForce.h"
#  endif
#endif

#include "RegistrationEnergyParser.h"


namespace mirtk {


// =============================================================================
// Auxiliary functions/functors, constants, and types
// =============================================================================

namespace GenericRegistrationFilterUtils {

// -----------------------------------------------------------------------------
// Constants
// -----------------------------------------------------------------------------

// Names of configuration parameters
static const string MINSTEP     = "Minimum length of steps";
static const string MAXSTEP     = "Maximum length of steps";
static const string MAXLINEITER = "Maximum no. of line search iterations";
static const string STRICTRANGE = "Strict step length range";
static const string REUSESTEP   = "Reuse previous step length";
static const string MAXREJECTED = "Maximum streak of rejected steps";

// Tolerance used for voxel size comparisons
static const double TOL = 1.0e-6;

// -----------------------------------------------------------------------------
// Types
// -----------------------------------------------------------------------------

// Global type redefinitions for auxiliary non-class member functions
typedef GenericRegistrationFilter::ResampledImageType ResampledImageType;
typedef GenericRegistrationFilter::ResampledImageList ResampledImageList;
typedef GenericRegistrationFilter::VoxelType          VoxelType;

// -----------------------------------------------------------------------------
// Auxiliaries used by Set parameter function
// -----------------------------------------------------------------------------

// -----------------------------------------------------------------------------
int ParseValues(const char *str, double *x, double *y, double *z)
{
#ifdef WINDOWS
  return sscanf_s(str, "%lf %lf %lf", x, y, z);
#else
  return sscanf(str, "%lf %lf %lf", x, y, z);
#endif
}

// -----------------------------------------------------------------------------
// Auxiliaries used by GuessParameter and InitializePyramid
// -----------------------------------------------------------------------------

// -----------------------------------------------------------------------------
/// Minimum image margin required by Gaussian blurring filter
Vector3D<int> BackgroundMargin(const ImageAttributes &attr, const Vector3D<double> &res, const Vector3D<double> &sigma)
{
  Vector3D<int> margin(0);
  if (res._x > 0. && sigma._x > 0.) {
    int wx = GaussianBlurring<double>::KernelSize(sigma._x / res._x);
    margin._x = iceil(static_cast<double>(wx / 2) * res._x / attr._dx);
  }
  if (res._y > 0. && sigma._y > 0.) {
    auto wy = GaussianBlurring<double>::KernelSize(sigma._y / res._y);
    margin._y = iceil(static_cast<double>(wy / 2) * res._y / attr._dy);
  }
  if (res._z > 0. && sigma._z > 0.) {
    auto wz = GaussianBlurring<double>::KernelSize(sigma._z / res._z);
    margin._z = iceil(static_cast<double>(wz / 2) * res._z / attr._dz);
  }
  return margin;
}

// -----------------------------------------------------------------------------
/// Get foreground image domain with background margin required by Gaussian blurring
ImageAttributes ForegroundDomain(const BaseImage *image, double padding,
                                 const Vector3D<double> &res, const Vector3D<double> &sigma,
                                 bool orthogonal = true)
{
  ImageAttributes attr = image->ForegroundDomain(padding, orthogonal);
  if (sigma > 0.) {
    const auto margin = BackgroundMargin(attr, res, sigma);
    attr._x += 2 * margin._x;
    attr._y += 2 * margin._y;
    attr._z += 2 * margin._z;
  }
  return attr;
}

// -----------------------------------------------------------------------------
/// Get foreground image domain with background margin required by Gaussian blurring
ImageAttributes ForegroundDomain(const BaseImage *image, double padding,
                                 const Vector3D<double> &res, double sigma,
                                 bool orthogonal = true)
{
  return ForegroundDomain(image, padding, res, Vector3D<double>(sigma), orthogonal);
}

// -----------------------------------------------------------------------------
/// Choose default background value if undefined by user
class SetDefaultBackgroundValue
{
  const Array<const BaseImage *> &_Input;
  Array<double>                  &_Background;
  double                          _Default;

public:

  SetDefaultBackgroundValue(const Array<const BaseImage *> &input,
                            Array<double>                  &background,
                            double                          default_bg = NaN)
  :
    _Input(input), _Background(background), _Default(default_bg)
  {}

  void operator()(const blocked_range<int> &re) const
  {
    for (int n = re.begin(); n != re.end(); ++n) {
      if (IsNaN(_Background[n])) {
        if (IsNaN(_Default)) {
          double min_intensity = _Input[n]->GetAsDouble(0);
          const int nvox = _Input[n]->NumberOfVoxels();
          for (int idx = 1; idx < nvox; ++idx) {
            double value = _Input[n]->GetAsDouble(idx);
            if (value < min_intensity) min_intensity = value;
          }
          _Background[n] = min(min_intensity - 1., 0.);
        } else {
          _Background[n] = _Default;
        }
      }
    }
  }
};

// -----------------------------------------------------------------------------
/// Clamp intensities below background without change of image size
class PadImages
{
  const Array<const BaseImage *> &_Input;
  Array<double>                  &_Background;
  ResampledImageList             &_Image;

public:

  PadImages(const Array<const BaseImage *> &input,
            Array<double>                  &background,
            ResampledImageList             &image)
  :
    _Input(input), _Background(background), _Image(image)
  {}

  void operator()(const blocked_range<int> &re) const
  {
    for (int n = re.begin(); n != re.end(); ++n) {
      _Image[n] = *_Input[n];
      _Image[n].PutBackgroundValueAsDouble(_Background[n], true);
    }
  }
};

// -----------------------------------------------------------------------------
/// Clamp intensities below background and crop image
class CropImages
{
  Array<const BaseImage *>  _Input;
  Array<double>            &_Background;
  Array<double>            &_Outside;
  Array<Vector3D<double> > &_Resolution;
  Array<double>            &_Blurring;
  ResampledImageList       &_Output;

public:

  CropImages(const Array<const BaseImage *> &input,
             Array<double>                  &background,
             Array<double>                  &outside,
             Array<Vector3D<double> >       &resolution,
             Array<double>                  &blurring,
             ResampledImageList             &output)
  :
    _Input(input),
    _Background(background),
    _Outside(outside),
    _Resolution(resolution),
    _Blurring(blurring),
    _Output(output)
  {}

  CropImages(const ResampledImageList &input,
             Array<double>            &background,
             Array<double>            &outside,
             Array<Vector3D<double> > &resolution,
             Array<double>            &blurring,
             ResampledImageList       &output)
  :
    _Input(input.size()),
    _Background(background),
    _Outside(outside),
    _Resolution(resolution),
    _Blurring(blurring),
    _Output(output)
  {
    for (size_t n = 0; n < input.size(); ++n) {
      _Input[n] = &input[n];
    }
  }

  void operator()(const blocked_range<int> &re) const
  {
    for (int n = re.begin(); n != re.end(); ++n) {
      // Determine minimal lattice containing foreground voxels
      auto attr = ForegroundDomain(_Input[n], _Background[n], _Resolution[n], _Blurring[n], false);
      // Resample input image on foreground lattice
      // (interpolation not required as voxel centers should still match)
      _Output[n].Initialize(attr, 1);
      auto *value = _Output[n].Data();
      for (int k2 = 0; k2 < attr._z; ++k2)
      for (int j2 = 0; j2 < attr._y; ++j2)
      for (int i2 = 0; i2 < attr._x; ++i2) {
        double x = i2, y = j2, z = k2;
        _Output[n]. ImageToWorld(x, y, z);
        _Input [n]->WorldToImage(x, y, z);
        const int i1 = iround(x), j1 = iround(y), k1 = iround(z);
        if (_Input[n]->IsInside(i1, j1, k1)) {
          *value = _Input[n]->GetAsDouble(i1, j1, k1);
          if (*value < _Background[n]) *value = _Background[n];
        } else {
          *value = _Outside[n];
        }
        ++value;
      }
      _Output[n].PutBackgroundValueAsDouble(_Background[n]);
    }
  }
};

// -----------------------------------------------------------------------------
/// Rescale foreground intensities to [min, max]
class Rescale
{
  ResampledImageList &_Image;
  VoxelType           _Min;
  VoxelType           _Max;

public:

  Rescale(ResampledImageList &image, VoxelType min_value, VoxelType max_value)
  :
    _Image(image), _Min(min_value), _Max(max_value)
  {}

  void operator()(const blocked_range<int> &re) const
  {
    for (int n = re.begin(); n != re.end(); ++n) {
      _Image[n].PutMinMax(_Min, _Max);
    }
  }
};

// -----------------------------------------------------------------------------
/// Crop mask to minimum bounding box enclosing foreground
BinaryImage *CropMask(const BinaryImage *input)
{
  bool all_non_zero = true;
  for (int vox = 0; vox < input->NumberOfVoxels(); ++vox) {
    if (input->Get(vox) != 0) {
      all_non_zero = false;
      break;
    }
  }
  // Determine minimal lattice containing foreground voxels
  ImageAttributes attr = input->ForegroundDomain(0., false);
  if (attr._x > 1 && attr._dx > 0.) attr._x += 4;
  if (attr._y > 1 && attr._dy > 0.) attr._y += 4;
  if (attr._z > 1 && attr._dz > 0.) attr._z += 4;
  // Resample input image on foreground lattice
  // (interpolation not required as voxel centers should still match)
  BinaryImage *output = new BinaryImage(attr, 1);
  if (all_non_zero) {
    *output = 1;
  } else {
    BinaryPixel *value  = output->Data();
    for (int k2 = 0; k2 < attr._z; ++k2)
    for (int j2 = 0; j2 < attr._y; ++j2)
    for (int i2 = 0; i2 < attr._x; ++i2) {
      double x = i2, y = j2, z = k2;
      output->ImageToWorld(x, y, z);
      input ->WorldToImage(x, y, z);
      int i1 = iround(x), j1 = iround(y), k1 = iround(z);
      if (input->IsInside(i1, j1, k1)) {
        *value = input->Get(i1, j1, k1);
        if (*value != 0) *value = 1;
      }
      ++value;
    }
  }
  return output;
}

// -----------------------------------------------------------------------------
/// Copy images from first level without cropping
class CopyImages
{
  const ResampledImageList &_Input;
  ResampledImageList       &_Output;

public:

  CopyImages(const ResampledImageList &input, ResampledImageList &output)
  :
    _Input(input), _Output(output)
  {}

  void operator()(const blocked_range<int> &re) const
  {
    for (int n = re.begin(); n != re.end(); ++n) _Output[n] = _Input[n];
  }
};

// -----------------------------------------------------------------------------
/// Blur images either after downsampling using Gaussian resolution pyramid
/// or before applying the resampling filter
class BlurImages
{
  Array<ResampledImageList> &_Image;
  const Array<double>       *_Sigma;
  const Array<double>       *_Padding;

public:

  BlurImages(Array<ResampledImageList> &image,
             const Array<double>       *sigma,
             const Array<double>       *padding = nullptr)
  :
    _Image(image), _Sigma(sigma), _Padding(padding)
  {}

  void operator()(const blocked_range2d<int> &re) const
  {
    for (int l = re.rows().begin(); l != re.rows().end(); ++l)
    for (int n = re.cols().begin(); n != re.cols().end(); ++n) {
      if (_Sigma[l][n] > .0) {
        if (_Padding) {
          GaussianBlurringWithPadding<VoxelType> blurring(_Sigma[l][n], (*_Padding)[n]);
          blurring.Input (&_Image[l][n]);
          blurring.Output(&_Image[l][n]);
          blurring.Run();
        } else {
          GaussianBlurring<VoxelType> blurring(_Sigma[l][n]);
          blurring.Input (&_Image[l][n]);
          blurring.Output(&_Image[l][n]);
          blurring.Run();
        }
      }
    }
  }
};

// -----------------------------------------------------------------------------
/// Resample images (after user defined blurring)
class ResampleImages
{
  Array<ResampledImageList>      &_Image;
  const Array<Vector3D<double> > *_Resolution;
  const Array<double>            *_Background;
  const Array<double>            *_Padding;

public:

  ResampleImages(Array<ResampledImageList>      &image,
                 const Array<Vector3D<double> >  res[],
                 const Array<double>            &background,
                 const Array<double>            *padding = nullptr)
  :
    _Image(image), _Resolution(res), _Background(&background), _Padding(padding)
  {}

  void operator()(const blocked_range2d<int> &re) const
  {
    GenericLinearInterpolateImageFunction<ResampledImageType> f;
    for (int l = re.rows().begin(); l != re.rows().end(); ++l)
    for (int n = re.cols().begin(); n != re.cols().end(); ++n) {
      const Vector3D<double> &res = _Resolution[l][n];
      if (res._x > 0 && res._y > 0 && res._z > 0) {
        double dx, dy, dz;
        _Image[l][n].GetPixelSize(&dx, &dy, &dz);
        if (!fequal(res._x, dx, TOL) ||
            !fequal(res._y, dy, TOL) ||
            !fequal(res._z, dz, TOL)) {
          f.DefaultValue((*_Background)[n]);
          if (_Padding) {
            ResamplingWithPadding<VoxelType> resample(res._x, res._y, res._z, (*_Padding)[n]);
            resample.Interpolator(&f);
            resample.Input (&_Image[l][n]);
            resample.Output(&_Image[l][n]);
            resample.Run();
          } else {
            Resampling<VoxelType> resample(res._x, res._y, res._z);
            resample.Interpolator(&f);
            resample.Input (&_Image[l][n]);
            resample.Output(&_Image[l][n]);
            resample.Run();
          }
        }
      }
    }
  }
};

// -----------------------------------------------------------------------------
/// Instead of blurring and resampling to a custom user defined resolution,
/// downsample images using a standard Gaussian image pyramid approach
class DownsampleImages
{
  Array<ResampledImageList> &_Image;
  const Array<double>       *_Background;
  const Array<double>       *_Outside;
  const Array<double>       *_Padding;
  const Array<double>       *_Blurring;
  bool                       _CropPad;
  int                        _Level;

public:

  DownsampleImages(Array<ResampledImageList> &image, int l,
                   const Array<double> *background,
                   const Array<double> *outside  = nullptr,
                   const Array<double> *padding  = nullptr,
                   const Array<double> *blurring = nullptr,
                   bool crop_pad = false)
  :
    _Image(image),
    _Background(background),
    _Outside(outside ? outside : background),
    _Padding(padding),
    _Blurring(blurring),
    _CropPad(crop_pad),
    _Level(l)
  {}

  void operator()(const blocked_range<int> &re) const
  {
    GenericLinearInterpolateImageFunction<ResampledImageType> f;
    for (int n = re.begin(); n != re.end(); ++n) {
      // Outside padding value
      f.DefaultValue((*_Outside)[n]);
      // Determine spacing and blurring sigma for this level
      double dx = (_Image[1][n].X() > 1 ? _Image[1][n].XSize() : .0);
      double dy = (_Image[1][n].Y() > 1 ? _Image[1][n].YSize() : .0);
      double dz = (_Image[1][n].Z() > 1 ? _Image[1][n].ZSize() : .0);
      Vector3D<double> var(.0);
      for (int l = 2; l <= _Level; ++l) {
        var._x +=  pow(0.7 * dx, 2);
        var._y +=  pow(0.7 * dy, 2);
        var._z +=  pow(0.7 * dz, 2);
        dx *= 2.0, dy *= 2.0, dz *= 2.0;
      }
      const Vector3D<double> sigma(sqrt(var._x), sqrt(var._y), sqrt(var._z));
      // Determine minimal lattice containing foreground voxels
      ImageAttributes attr;
      if (_CropPad) {
        const auto res = Vector3D<double>(dx, dy, dz);
        auto blurring = sigma;
        if (_Blurring) {
          blurring._x = max(blurring._x, (*_Blurring)[n]);
          blurring._y = max(blurring._y, (*_Blurring)[n]);
          blurring._z = max(blurring._z, (*_Blurring)[n]);
        }
        attr = ForegroundDomain(&_Image[1][n], (*_Background)[n], res, blurring, false);
      } else {
        attr = _Image[1][n].Attributes();
      }
      // Calculate number of voxels preserving the image size
      attr._x = (dx ? iceil(attr._x * attr._dx / dx) : 1);
      attr._y = (dy ? iceil(attr._y * attr._dy / dy) : 1);
      attr._z = (dz ? iceil(attr._z * attr._dz / dz) : 1);
      // Ensure lattice can be divided by 2, given that dx = 2^n * attr._dx
      if (attr._x % 2 != 0) attr._x += 1, attr._xorigin += .5 * attr._dx;
      if (attr._y % 2 != 0) attr._y += 1, attr._yorigin += .5 * attr._dy;
      if (attr._z % 2 != 0) attr._z += 1, attr._zorigin += .5 * attr._dz;
      // If background value set, consider foreground only
      if (_Padding) {
        typedef GaussianBlurringWithPadding<VoxelType> BlurFilter;
        typedef ResamplingWithPadding      <VoxelType> ResampleFilter;
        BlurFilter blurring(sigma._x, sigma._y, sigma._z, (*_Padding)[n]);
        blurring.Input (&_Image[1][n]);
        blurring.Output(&_Image[_Level][n]);
        blurring.Run();
        ResampleFilter resample(attr._x, attr._y, attr._z, dx, dy, dz, (*_Padding)[n]);
        resample.Interpolator(&f);
        resample.Input (&_Image[_Level][n]);
        resample.Output(&_Image[_Level][n]);
        resample.Run();
      // Otherwise, downsample using all image intensities
      } else if (_CropPad) {
        typedef GaussianBlurring<VoxelType> BlurFilter;
        typedef Resampling      <VoxelType> ResampleFilter;
        // Ensure that blurring creates smooth edges all around even when
        // the image (foreground) is very close to the image boundary
        int wx = BlurFilter::KernelSize(sigma._x / _Image[1][n].XSize());
        int wy = BlurFilter::KernelSize(sigma._y / _Image[1][n].YSize());
        int wz = BlurFilter::KernelSize(sigma._z / _Image[1][n].ZSize());
        ResampleFilter resize(_Image[1][n].X() + wx,
                              _Image[1][n].Y() + wy,
                              _Image[1][n].Z() + wz);
        resize.Interpolator(&f);
        resize.Input (&_Image[1][n]);
        resize.Output(&_Image[_Level][n]);
        resize.Run();
        BlurFilter blurring(sigma._x, sigma._y, sigma._z);
        blurring.Input (&_Image[_Level][n]);
        blurring.Output(&_Image[_Level][n]);
        blurring.Run();
        ResampleFilter resample(attr._x, attr._y, attr._z, dx, dy, dz);
        resample.Interpolator(&f);
        resample.Input (&_Image[_Level][n]);
        resample.Output(&_Image[_Level][n]);
        resample.Run();
      } else {
        typedef GaussianBlurring<VoxelType> BlurFilter;
        typedef Resampling      <VoxelType> ResampleFilter;
        BlurFilter blurring(sigma._x, sigma._y, sigma._z);
        blurring.Input (&_Image[1][n]);
        blurring.Output(&_Image[_Level][n]);
        blurring.Run();
        ResampleFilter resample(attr._x, attr._y, attr._z, dx, dy, dz);
        resample.Interpolator(&f);
        resample.Input (&_Image[_Level][n]);
        resample.Output(&_Image[_Level][n]);
        resample.Run();
      }
    }
  }
};

// -----------------------------------------------------------------------------
/// Resample provided foreground mask
class ResampleMask
{
  BinaryImage                    *_Domain;
  Array<BinaryImage *>           &_Mask;
  const Array<Vector3D<double> > &_Resolution;
  Vector3D<double>                _VoxelSize;

public:

  ResampleMask(BinaryImage                    *domain,
               Array<BinaryImage *>           &mask,
               const Array<Vector3D<double> > &res)
  :
    _Domain(domain), _Mask(mask), _Resolution(res)
  {
    _Domain->GetPixelSize(&_VoxelSize._x, &_VoxelSize._y, &_VoxelSize._z);
  }

  void operator()(const blocked_range<int> &re) const
  {
    GenericLinearInterpolateImageFunction<BinaryImage> interpolator;
    interpolator.Input(_Domain);
    interpolator.Initialize();
    interpolator.DefaultValue(0.);
    for (int l = re.begin(); l != re.end(); ++l) {
      if (_Mask[l] != _Domain) Delete(_Mask[l]);
      _Mask[l] = _Domain;
      const double dx = _Resolution[l]._x;
      const double dy = _Resolution[l]._y;
      const double dz = _Resolution[l]._z;
      if ((_Domain->X() > 1 && dx > .0) ||
          (_Domain->Y() > 1 && dy > .0) ||
          (_Domain->Z() > 1 && dz > .0)) {
        if (!fequal(dx, _VoxelSize._x, TOL) ||
            !fequal(dy, _VoxelSize._y, TOL) ||
            !fequal(dz, _VoxelSize._z, TOL)) {
          // Allocate output mask
          _Mask[l] = new BinaryImage();
          // Calculate number of voxels preserving the image size
          int nx = (dx > 0. ? iceil(_Domain->X() * _Domain->XSize() / dx) : 1);
          int ny = (dy > 0. ? iceil(_Domain->Y() * _Domain->YSize() / dy) : 1);
          int nz = (dz > 0. ? iceil(_Domain->Z() * _Domain->ZSize() / dz) : 1);
          // Resample mask using linear interpolation, voxels with interpolated
          // value < 0.5 are cast to zero and other are cast to 1
          Resampling<BinaryPixel> resample(nx, ny, nz, dx, dy, dz);
          resample.Input (_Domain);
          resample.Output(_Mask[l]);
          resample.Interpolator(&interpolator);
          resample.Run();
        }
      }
    }
  }
};

// -----------------------------------------------------------------------------
// Functor types used by InitializePointSets
// -----------------------------------------------------------------------------

#if MIRTK_Registration_WITH_PointSet
// -----------------------------------------------------------------------------
/// Remesh input surface meshes
class RemeshSurfaces
{
  int                                           _Level;
  const Array<vtkSmartPointer<vtkPointSet> >   *_Input;
  Array<Array<vtkSmartPointer<vtkPointSet> > > *_Output;
  const Array<double>                          *_MinEdgeLength;
  const Array<double>                          *_MaxEdgeLength;

public:

  RemeshSurfaces(int level, const Array<vtkSmartPointer<vtkPointSet> > &input,
                 Array<Array<vtkSmartPointer<vtkPointSet> > > &output,
                 const Array<double> *dmin, const Array<double> *dmax)
  :
    _Level(level),
    _Input(&input),
    _Output(&output),
    _MinEdgeLength(dmin),
    _MaxEdgeLength(dmax)
  {}

  void operator ()(const blocked_range<int> &re) const
  {
    for (int n = re.begin(); n != re.end(); ++n) {
      if (IsSurfaceMesh((*_Input)[n]) &&
          (_MinEdgeLength[_Level][n] > .0 ||
           _MaxEdgeLength[_Level][n] < inf)) {
        SurfaceRemeshing remesher;
        remesher.Input(vtkPolyData::SafeDownCast((*_Output)[_Level-1][n]));
        remesher.MinEdgeLength(_MinEdgeLength[_Level][n]);
        remesher.MaxEdgeLength(_MaxEdgeLength[_Level][n]);
        remesher.MeltingOrder(SurfaceRemeshing::AREA);
        remesher.MeltNodesOn();
        remesher.MeltTrianglesOn();
        remesher.Run();
        (*_Output)[_Level][n] = remesher.Output();
      }
    }
  }
};
#endif // MIRTK_Registration_WITH_PointSet

// -----------------------------------------------------------------------------
// Functor types used by InitializeStatus
// -----------------------------------------------------------------------------

// -----------------------------------------------------------------------------
class InitializeCPStatus
{
  const ResampledImageList &_Image;
  const Array<bool>        &_IsTargetImage;
  const int                 _NumberOfImages;
  FreeFormTransformation   *_FFD;

  #if MIRTK_Registration_WITH_PointSet
    const Array<vtkSmartPointer<vtkPointSet> > &_PointSetInput;
    const Array<bool>                          &_IsMovingPointSet;
    const int                                   _NumberOfPointSets;
  #endif // MIRTK_Registration_WITH_PointSet

  bool _RegisterX, _RegisterY, _RegisterZ;

public:

  InitializeCPStatus(const ResampledImageList &image,
                     const Array<bool>        &is_target_image,
                     FreeFormTransformation   *ffd,
                     #if MIRTK_Registration_WITH_PointSet
                       const Array<vtkSmartPointer<vtkPointSet> > &pointsets,
                       const Array<bool> &is_moving_pointset,
                     #endif // MIRTK_Registration_WITH_PointSet
                     bool regx, bool regy, bool regz)
  :
    _Image           (image),
    _IsTargetImage   (is_target_image),
    _NumberOfImages  (static_cast<int>(image.size())),
    _FFD             (ffd),
    #if MIRTK_Registration_WITH_PointSet
      _PointSetInput    (pointsets),
      _IsMovingPointSet (is_moving_pointset),
      _NumberOfPointSets(static_cast<int>(pointsets.size())),
    #endif // MIRTK_Registration_WITH_PointSet
    _RegisterX(regx), _RegisterY(regy), _RegisterZ(regz)
  {
    #if MIRTK_Registration_WITH_PointSet
      // vtkPointSet::GetBounds is only thread-safe if bounds are precomputed
      for (size_t i = 0; i < pointsets.size(); ++i) pointsets[i]->ComputeBounds();
    #endif // MIRTK_Registration_WITH_PointSet
  }

  void operator()(const blocked_range<int> &re) const
  {
    Transformation::DOFStatus sx, sy, sz;
    double x1, y1, z1, x2, y2, z2;
    int    ci, cj, ck, cl, i1, j1, k1, l1, i2, j2, k2, l2;
    bool   fg;

    for (int cp = re.begin(); cp != re.end(); ++cp) {
      fg = false;
      // Bounding box of control point
      _FFD->BoundingBox(cp, x1, y1, z1, x2, y2, z2);
      // Check if any non-padded input image voxel is influenced by control point
      for (int n = 0; n < _NumberOfImages; ++n) {
        if (_IsTargetImage[n]) {
          if (_FFD->BoundingBox(&_Image[n], cp, i1, j1, k1, l1, i2, j2, k2, l2)) {
            for (int l = l1; l <= l2; ++l)
            for (int k = k1; k <= k2; ++k)
            for (int j = j1; j <= j2; ++j)
            for (int i = i1; i <= i2; ++i) {
              if (_Image[n].IsForeground(i, j, k, l)) {
                fg = true;
                j = j2, k = k2, l = l2, n = _NumberOfImages; // Break out of all loops
                break;
              }
            }
          }
        }
      }
      // Otherwise, check if any point is influenced by control point
      #if MIRTK_Registration_WITH_PointSet
        for (int n = 0; !fg && n < _NumberOfPointSets; ++n) {
          if (_IsMovingPointSet[n]) {
            double b[6];
            _PointSetInput[n]->GetBounds(b);
            fg = (x1 <= b[1] && x2 >= b[0] &&
                  y1 <= b[3] && y2 >= b[2] &&
                  z1 <= b[5] && z2 >= b[4]);
          }
        }
      #endif // MIRTK_Registration_WITH_PointSet
      // Set status of unused DoFs to passive
      _FFD->IndexToLattice(cp, ci, cj, ck, cl);
      if (fg) {
        _FFD->GetStatus(ci, cj, ck, cl, sx, sy, sz);
        if (!_RegisterX) sx = Passive;
        if (!_RegisterY) sy = Passive;
        if (!_RegisterZ) sz = Passive;
      } else {
        sx = sy = sz = Passive;
      }
      _FFD->PutStatus(ci, cj, ck, cl, sx, sy, sz);
    }
  }
};


// -----------------------------------------------------------------------------
class InitializeCPStatusGivenDomainMask
{
  const BinaryImage        *_Mask;
  FreeFormTransformation   *_FFD;
  bool _RegisterX, _RegisterY, _RegisterZ;

public:

  InitializeCPStatusGivenDomainMask(const BinaryImage      *mask,
                                    FreeFormTransformation *ffd,
                                    bool regx, bool regy, bool regz)
  :
    _Mask(mask), _FFD(ffd), _RegisterX(regx), _RegisterY(regy), _RegisterZ(regz)
  {}

  void operator()(const blocked_range<int> &re) const
  {
    Transformation::DOFStatus sx, sy, sz;
    double x1, y1, z1, x2, y2, z2;
    int    ci, cj, ck, cl, i1, j1, k1, l1, i2, j2, k2, l2;
    bool   fg;

    for (int cp = re.begin(); cp != re.end(); ++cp) {
      // Bounding box of control point
      _FFD->BoundingBox(cp, x1, y1, z1, x2, y2, z2);
      // Check if control point is in vicinity of domain mask
      fg = false;
      if (_FFD->BoundingBox(_Mask, cp, i1, j1, k1, l1, i2, j2, k2, l2)) {
        for (int l = l1; l <= l2; ++l)
        for (int k = k1; k <= k2; ++k)
        for (int j = j1; j <= j2; ++j)
        for (int i = i1; i <= i2; ++i) {
          if (_Mask->Get(i, j, k, l)) {
            fg = true;
            j = j2, k = k2, l = l2; // Break out of all loops
            break;
          }
        }
      }
      // Set status of unused DoFs to passive
      _FFD->IndexToLattice(cp, ci, cj, ck, cl);
      if (fg) {
        _FFD->GetStatus(ci, cj, ck, cl, sx, sy, sz);
        if (!_RegisterX) sx = Passive;
        if (!_RegisterY) sy = Passive;
        if (!_RegisterZ) sz = Passive;
      } else {
        sx = sy = sz = Passive;
      }
      _FFD->PutStatus(ci, cj, ck, cl, sx, sy, sz);
    }
  }
};


} // namespace GenericRegistrationFilterUtils
using namespace GenericRegistrationFilterUtils;

// =============================================================================
// Construction/Destruction
// =============================================================================

// -----------------------------------------------------------------------------
void GenericRegistrationFilter::Reset()
{
  _CurrentModel = TM_Unknown;
  _CurrentLevel = 0;
  // Free memory allocated upon previous Run
  _Image .clear();
  _Energy.Clear();
  #if MIRTK_Registration_WITH_PointSet
    for (size_t i = 0; i < _PointSetOutput.size(); ++i) {
      delete _PointSetOutput[i];
    }
  #endif // MIRTK_Registration_WITH_PointSet
  _PointSet.clear();
  _PointSetOutput.clear();
  _PointSetOutputInfo.clear();
  for (size_t i = 0; i < _TransformationInstance.size(); ++i) {
    Delete(_TransformationInstance[i]);
  }
  _TransformationInfo    .clear();
  _TransformationInstance.clear();
  for (size_t i = 0; i < _DisplacementField.size(); ++i) {
    Delete(_DisplacementField[i]);
  }
  _DisplacementInfo.clear();
  _DisplacementField.clear();
  Delete(_Transformation);
  Delete(_Optimizer);
  if (!_Mask.empty()) {
    for (size_t l = 1; l < _Mask.size(); ++l) {
      if (_Mask[l] != _Mask[0]) Delete(_Mask[l]);
    }
    if (_Mask[0] != _Domain) Delete(_Mask[0]);
    _Mask.clear();
  }
  // Invalidate all settings such that GuessParameter knows which have been
  // set by the user and which have not been properly initialized
  InterpolationMode(Interpolation_Default);
  ExtrapolationMode(Extrapolation_Default);
  _TransformationModel.clear();
  _TargetTransformationErrorWeight     = 0.;
  _TargetTransformationErrorName       = "MSDE";
  _NumberOfLevels                      = -1;
  _FinalLevel                          = 1;
  _MultiLevelMode                      = MFFD_Default;
  _MergeGlobalAndLocalTransformation   = false;
  _DirichletBoundaryCondition          = false;
  _PrecomputeDerivatives               = true;
  _SimilarityMeasure                   = SIM_NMI;
  _PointSetDistanceMeasure             = PDM_FRE;
  _OptimizationMethod                  = OM_ConjugateGradientDescent;
  _RegisterX = _RegisterY = _RegisterZ = true;
  _DownsampleWithPadding               = true;
  _CropPadImages                       = true;
  _CropPadFFD                          = -1;
  _NormalizeWeights                    = true;
  _AdaptiveRemeshing                   = false;
  _TargetOffset = _SourceOffset = Point();
  _EnergyFormula.clear();
  _ImageSimilarityInfo.clear();
  _PointSetDistanceInfo.clear();
  _PointSetConstraintInfo.clear();
  _Background.clear();
  _DefaultBackground = NaN;
  _MaxRescaledIntensity = inf;
  memset(_MinControlPointSpacing, 0, 4 * MAX_NO_RESOLUTIONS * sizeof(double));
  memset(_MaxControlPointSpacing, 0, 4 * MAX_NO_RESOLUTIONS * sizeof(double));
  for (int level = 0; level < MAX_NO_RESOLUTIONS; ++level) {
    _Centering [level] = -1;
    _Parameter [level].clear();
    _Resolution[level].clear();
    _Blurring  [level].clear();
    _MinEdgeLength[level].clear();
    _MaxEdgeLength[level].clear();
    _Subdivide [level][0] = true;
    _Subdivide [level][1] = true;
    _Subdivide [level][2] = true;
    _Subdivide [level][3] = false;
  }
  _UseGaussianResolutionPyramid = -1;
  _TargetOffset = _SourceOffset = Point(.0, .0, .0);
}

// -----------------------------------------------------------------------------
void GenericRegistrationFilter::Clear()
{
  // Reset settings
  this->Reset();
  // Clear inputs
  _Input.clear();
  _InitialGuess = NULL;
}

// -----------------------------------------------------------------------------
GenericRegistrationFilter::GenericRegistrationFilter()
:
  _InitialGuess(nullptr),
  _Domain(nullptr),
  _Transformation(nullptr),
  _TargetTransformation(nullptr),
  _Optimizer(nullptr)
{
  // Bind broadcast method to optimizer events (excl. Start/EndEvent!)
  _EventDelegate.Bind(IterationEvent,                MakeDelegate(this, &Observable::Broadcast));
  _EventDelegate.Bind(IterationStartEvent,           MakeDelegate(this, &Observable::Broadcast));
  _EventDelegate.Bind(IterationEndEvent,             MakeDelegate(this, &Observable::Broadcast));
  _EventDelegate.Bind(LineSearchStartEvent,          MakeDelegate(this, &Observable::Broadcast));
  _EventDelegate.Bind(LineSearchIterationStartEvent, MakeDelegate(this, &Observable::Broadcast));
  _EventDelegate.Bind(LineSearchIterationEndEvent,   MakeDelegate(this, &Observable::Broadcast));
  _EventDelegate.Bind(LineSearchEndEvent,            MakeDelegate(this, &Observable::Broadcast));
  _EventDelegate.Bind(AcceptedStepEvent,             MakeDelegate(this, &Observable::Broadcast));
  _EventDelegate.Bind(RejectedStepEvent,             MakeDelegate(this, &Observable::Broadcast));
  _EventDelegate.Bind(RestartEvent,                  MakeDelegate(this, &Observable::Broadcast));
  _EventDelegate.Bind(LogEvent,                      MakeDelegate(this, &Observable::Broadcast));
  // Bind pre-update callback function
  _PreUpdateDelegate = MakeDelegate(this, &GenericRegistrationFilter::PreUpdateCallback);
  // Invalidate all settings
  Reset();
}

// -----------------------------------------------------------------------------
GenericRegistrationFilter::~GenericRegistrationFilter()
{
  // Stop forwarding events
  _Energy.DeleteObserver(_EventDelegate);
  // Clear allocated memory and input
  Clear();
}

// =============================================================================
// Input images
// =============================================================================

// -----------------------------------------------------------------------------
void GenericRegistrationFilter::AddInput(const BaseImage *image)
{
  _Input.push_back(image);
}

// -----------------------------------------------------------------------------
void GenericRegistrationFilter::Input(const BaseImage *target, const BaseImage *source)
{
  _Input.clear();
  AddInput(target);
  AddInput(source);
}

// -----------------------------------------------------------------------------
void GenericRegistrationFilter::Input(int num, const BaseImage **image)
{
  _Input.clear();
  for (int n = 0; n < num; ++n) AddInput(image[n]);
}

// -----------------------------------------------------------------------------
int GenericRegistrationFilter::NumberOfImages() const
{
  return static_cast<int>(_Input.size());
}

// -----------------------------------------------------------------------------
int GenericRegistrationFilter::NumberOfRequiredImages() const
{
  int n = 0;
  Array<ImageSimilarityInfo>::const_iterator sim;
  for (sim = _ImageSimilarityInfo.begin(); sim != _ImageSimilarityInfo.end(); ++sim) {
    if (sim->_TargetIndex + 1 > n) n = sim->_TargetIndex + 1;
    if (sim->_SourceIndex + 1 > n) n = sim->_SourceIndex + 1;
  }
  Array<PointSetConstraintInfo>::const_iterator cst;
  for (cst = _PointSetConstraintInfo.begin(); cst != _PointSetConstraintInfo.end(); ++cst) {
    if (cst->_RefImageIndex + 1 > n) n = cst->_RefImageIndex + 1;
  }
  return n;
}

// -----------------------------------------------------------------------------
bool GenericRegistrationFilter::IsTargetImage(int n) const
{
  // Note: An image can be both a source and a target (cf. inverse consistent energy)
  Array<ImageSimilarityInfo>::const_iterator it;
  for (it = _ImageSimilarityInfo.begin(); it != _ImageSimilarityInfo.end(); ++it) {
    if (it->_TargetIndex == n && !it->_TargetTransformation.IsForwardTransformation()) return true;
    if (it->_SourceIndex == n && !it->_SourceTransformation.IsForwardTransformation()) return true;
  }
  return false;
}

// -----------------------------------------------------------------------------
bool GenericRegistrationFilter::IsSourceImage(int n) const
{
  // Note: An image can be both a source and a target (cf. inverse consistent energy)
  Array<ImageSimilarityInfo>::const_iterator it;
  for (it = _ImageSimilarityInfo.begin(); it != _ImageSimilarityInfo.end(); ++it) {
    if (it->_TargetIndex == n && it->_TargetTransformation.IsForwardTransformation()) return true;
    if (it->_SourceIndex == n && it->_SourceTransformation.IsForwardTransformation()) return true;
  }
  return false;
}

// -----------------------------------------------------------------------------
bool GenericRegistrationFilter::IsFixedImage(int n) const
{
  return !IsMovingImage(n);
}

// -----------------------------------------------------------------------------
bool GenericRegistrationFilter::IsMovingImage(int n) const
{
  // Note: Image is moving if it is being transformed by any similarity term
  Array<ImageSimilarityInfo>::const_iterator it;
  for (it = _ImageSimilarityInfo.begin(); it != _ImageSimilarityInfo.end(); ++it) {
    if (it->_TargetIndex == n && !it->_TargetTransformation.IsIdentity()) return true;
    if (it->_SourceIndex == n && !it->_SourceTransformation.IsIdentity()) return true;
  }
  return false;
}

// -----------------------------------------------------------------------------
void GenericRegistrationFilter::InterpolationMode(enum InterpolationMode mode)
{
  _InterpolationMode.clear();
  _DefaultInterpolationMode = mode;
}

// -----------------------------------------------------------------------------
void GenericRegistrationFilter::InterpolationMode(int n, enum InterpolationMode mode)
{
  if (static_cast<size_t>(n) >= _InterpolationMode.size()) {
    _InterpolationMode.resize(n + 1, Interpolation_Default);
  }
  _InterpolationMode[n] = mode;
}

// -----------------------------------------------------------------------------
enum InterpolationMode GenericRegistrationFilter::InterpolationMode(int n) const
{
  if (n < 0 || static_cast<size_t>(n) >= _InterpolationMode.size() || _InterpolationMode[n] == Interpolation_Default) {
    return _DefaultInterpolationMode;
  } else {
    return _InterpolationMode[n];
  }
}

// -----------------------------------------------------------------------------
void GenericRegistrationFilter::ExtrapolationMode(enum ExtrapolationMode mode)
{
  _ExtrapolationMode.clear();
  _DefaultExtrapolationMode = mode;
}

// -----------------------------------------------------------------------------
void GenericRegistrationFilter::ExtrapolationMode(int n, enum ExtrapolationMode mode)
{
  if (static_cast<size_t>(n) >= _ExtrapolationMode.size()) {
    _ExtrapolationMode.resize(n + 1, Extrapolation_Default);
  }
  _ExtrapolationMode[n] = mode;
}

// -----------------------------------------------------------------------------
enum ExtrapolationMode GenericRegistrationFilter::ExtrapolationMode(int n) const
{
  if (n < 0 || static_cast<size_t>(n) >= _ExtrapolationMode.size() || _ExtrapolationMode[n] == Extrapolation_Default) {
    return _DefaultExtrapolationMode;
  } else {
    return _ExtrapolationMode[n];
  }
}

// -----------------------------------------------------------------------------
double GenericRegistrationFilter::BackgroundValue(int n) const
{
  if (n < 0 || static_cast<size_t>(n) >= _Background.size()) {
    return _DefaultBackground;
  } else {
    return _Background[n];
  }
}

// =============================================================================
// Input points, lines, and/or surfaces
// =============================================================================
#if MIRTK_Registration_WITH_PointSet

// -----------------------------------------------------------------------------
void GenericRegistrationFilter::AddInput(vtkPointSet *data, double t)
{
  _PointSetInput.push_back(data);
  _PointSetTime .push_back(t);
}

// -----------------------------------------------------------------------------
void GenericRegistrationFilter::Input(vtkPointSet *target, vtkPointSet *source,
                                      double t, double t0)
{
  _PointSetInput.clear();
  _PointSetTime .clear();
  AddInput(target, t);
  AddInput(source, t0);
}

// -----------------------------------------------------------------------------
void GenericRegistrationFilter::Input(int num, vtkPointSet **points, double *t)
{
  _PointSetInput.clear();
  _PointSetTime .clear();
  for (int n = 0; n < num; ++n) AddInput(points[n], t ? t[n] : .0);
}

#endif // MIRTK_Registration_WITH_PointSet

// -----------------------------------------------------------------------------
int GenericRegistrationFilter::NumberOfPointSets() const
{
  return static_cast<int>(_PointSetInput.size());
}

// -----------------------------------------------------------------------------
int GenericRegistrationFilter::NumberOfRequiredPointSets() const
{
  int n = 0;
  Array<PointSetDistanceInfo>::const_iterator dist;
  for (dist = _PointSetDistanceInfo.begin(); dist != _PointSetDistanceInfo.end(); ++dist) {
    if (dist->_TargetIndex + 1 > n) n = dist->_TargetIndex + 1;
    if (dist->_SourceIndex + 1 > n) n = dist->_SourceIndex + 1;
  }
  Array<PointSetConstraintInfo>::const_iterator cst;
  for (cst = _PointSetConstraintInfo.begin(); cst != _PointSetConstraintInfo.end(); ++cst) {
    if (cst->_PointSetIndex    + 1 > n) n = cst->_PointSetIndex    + 1;
    if (cst->_RefPointSetIndex + 1 > n) n = cst->_RefPointSetIndex + 1;
  }
  return n;
}

// -----------------------------------------------------------------------------
bool GenericRegistrationFilter::IsTargetPointSet(int n) const
{
  // Note: Target points are transformed to source space, not vice versa!
  //       A point set can be both a source and a target (cf. inverse consistent energy).
  Array<PointSetDistanceInfo>::const_iterator it;
  for (it = _PointSetDistanceInfo.begin(); it != _PointSetDistanceInfo.end(); ++it) {
    if (it->_TargetIndex == n && it->_TargetTransformation.IsForwardTransformation()) return true;
    if (it->_SourceIndex == n && it->_SourceTransformation.IsForwardTransformation()) return true;
  }
  return false;
}

// -----------------------------------------------------------------------------
bool GenericRegistrationFilter::IsSourcePointSet(int n) const
{
  // Note: Target points are transformed to source space, not vice versa!
  //       A point set can be both a source and a target (cf. inverse consistent energy).
  Array<PointSetDistanceInfo>::const_iterator it;
  for (it = _PointSetDistanceInfo.begin(); it != _PointSetDistanceInfo.end(); ++it) {
    if (it->_TargetIndex == n && !it->_TargetTransformation.IsForwardTransformation()) return true;
    if (it->_SourceIndex == n && !it->_SourceTransformation.IsForwardTransformation()) return true;
  }
  return false;
}

// -----------------------------------------------------------------------------
bool GenericRegistrationFilter::IsFixedPointSet(int n) const
{
  return !IsMovingPointSet(n);
}

// -----------------------------------------------------------------------------
bool GenericRegistrationFilter::IsMovingPointSet(int n) const
{
  // Note: Point set is moving if it is being transformed by any similarity term
  Array<PointSetDistanceInfo>::const_iterator it;
  for (it = _PointSetDistanceInfo.begin(); it != _PointSetDistanceInfo.end(); ++it) {
    if (it->_TargetIndex == n && !it->_TargetTransformation.IsIdentity()) return true;
    if (it->_SourceIndex == n && !it->_SourceTransformation.IsIdentity()) return true;
  }
  return false;
}

// =============================================================================
// Parameter
// =============================================================================

// -----------------------------------------------------------------------------
void GenericRegistrationFilter::TransformationModel(enum TransformationModel model)
{
  _TransformationModel.resize(1, model);
}

// -----------------------------------------------------------------------------
bool GenericRegistrationFilter::AtInitialLevel() const
{
  return (_CurrentLevel == NumberOfLevels());
}

// -----------------------------------------------------------------------------
bool GenericRegistrationFilter::AtFinalLevel() const
{
  return (_CurrentLevel == _FinalLevel);
}

// -----------------------------------------------------------------------------
inline void rtrim(char *s)
{
  size_t l = strlen(s);
  if (l == 0) return;
  char *p = s + l - 1;
  while (*p == ' ' || *p == '\t') {
    *p = '\0';
    if (p == s) break;
    --p;
  }
}

// -----------------------------------------------------------------------------
static bool read_next(istream &in, char *buffer, int n, char *&name, char *&value, int &no)
{
  char *p = nullptr;
  // skip comments and blank lines
  do {
    if (!in) return false;
    in.getline(buffer, n);
    const size_t len = strlen(buffer);
    if (len > 0u && buffer[len-1] == '\r') buffer[len-1] = '\0';
    ++no;
    // discard leading whitespace characters
    name = buffer;
    while (*name == ' ' || *name == '\t') ++name;
    // discard comment and trailing whitespace characters at end of line
    if ((p = strstr(name, "#")) != nullptr) {
      if (p == name) {
        name[0] = '\0';
      } else if (p[-1] == ' ' || p[-1] == '\t') {
        *p = '\0';
        rtrim(name);
      }
    }
  } while (name[0] == '\0' || name[0] == '\n' || name[0] == '\r');
  // parse configuration section header
  if (name[0] == '[') {
    const size_t len = strlen(name);
    if (name[len-1] != ']') return false;
    // discard [ and leading whitespace characters
    name[0] = '\0';
    value = name + 1;
    while (*value == ' ' || *value == '\t') ++value;
    // discard ] and trailing whitespace characters
    name[len-1] = '\0';
    rtrim(value);
    // identify empty section name
    if (value[0] == '\0') return false;
    return true;
  }
  // find '=' character
  if ((p = strchr(name, '=')) == nullptr) return false;
  // skip leading whitespace characters of parameter value
  value = p;
  do { ++value; } while (*value == ' ' || *value == '\t');
  // truncate parameter name, skipping trailing whitespace characters
  *p = '\0';
  rtrim(name);
  // concatenate multi-line energy function value
  if (strcmp(name, "Energy function") == 0) {
    while (true) {
      rtrim(value);
      size_t len = strlen(value);
      if (len > 3 && strcmp(value + len - 3, "...") == 0) {
        // separate multi-line statements by single space (i.e. replace first '.' by ' ')
        value[len - 3] = ' ';
        // read next line into buffer at the end of current 'value'
        char *next_value = value + len - 2;
        in.getline(next_value, n - int(next_value - buffer));
        if (!in) return false;
        ++no;
        // discard leading whitespace characters
        p = next_value;
        while (*p == ' ' || *p == '\t') ++p;
        if (p != next_value) {
          char *q = next_value;
          while (*p) {
            *q = *p;
            ++q, ++p;
          }
          *q = '\0';
        }
      } else break;
    }
  }
  return true;
}

// -----------------------------------------------------------------------------
bool GenericRegistrationFilter::Read(istream &from, bool echo)
{
  const size_t sz         = 4096;
  char         buffer[sz] = {0};
  char        *name       = NULL;
  char        *value      = NULL;
  int          no         = 0;
  int          level      = 0;
  bool         ok         = true;
  string       prefix, param;

  while (!from.eof()) {
    if (read_next(from, buffer, sz, name, value, no)) {
      if (name[0] == '\0') { // section header, value contains section name
        if (echo) cout << (no > 0 ? "\n" : "") << "[ " << value << " ]" << endl;
        level = -1;
        prefix.clear();
        const char c = toupper(value[0]);
        if      (c == 'R' && strncmp(value+1, "esolution level ", 16) == 0) value += 17;
        else if (c == 'L' && strncmp(value+1, "evel ",             5) == 0) value +=  6;
        else level = 0; // reset resolution level in case of other section
        if (level == -1) {
          // ignore any further text in section name following the level number
          char *p = strchr(value, ' ');
          if (p != NULL) *p = '\0';
          // parse resolution level number
          if (!FromString(value, level) || level < 0) {
            cerr << "Error in configuration at line: " << no << ": " << name << " = " << value << endl;
            ok = false;
          }
        } else {
          // section name ending with '...' indicates common prefix of following parameters
          const size_t len = strlen(value);
          if (len > 3u && strcmp(value + len - 3u, "...") == 0) {
            value[len - 3u] = '\0';
            prefix  = c;
            prefix += value + 1u;
          }
        }
      } else if (strcmp(name, "Level") == 0 || strcmp(name, "Resolution level") == 0) {
        if (!FromString(value, level)) {
          cerr << "Error in configuration at line: " << no << ": " << name << " = " << value << endl;
          ok = false;
        }
        if (level < 0) level = 0;
        if (echo) PrintParameter(cout, "\nResolution level", level);
      } else {
        if (prefix.empty()) {
          param = name;
        } else {
          param  = prefix;
          param += ' ';
          param += tolower(name[0]);
          param += name + 1;
        }
        if (!this->Set(param.c_str(), value, level)) {
          cerr << "Error in configuration at line: " << no << ": " << name << " = " << value << endl;
          ok = false;
        }
        if (echo) PrintParameter(cout, name, value);
      }
      if (level >= MAX_NO_RESOLUTIONS) {
        cerr << "Error in configuration at line: " << no << ": " << name << " = " << value << endl;
        cerr << "Maximum number of resolution levels is " << MAX_NO_RESOLUTIONS << endl;
        return false;
      }
    }
  }

  return ok;
}

// -----------------------------------------------------------------------------
// Note: Only set the specified level, which can be the zero-th level in case of
//       common settings for all levels. The settings for the remaining levels
//       are filled in by GuessParameter.
bool GenericRegistrationFilter::Set(const char *param, const char *value, int level)
{
  if (level < 0 || level >= MAX_NO_RESOLUTIONS) {
    cerr << this->NameOfType() << "::Set: Level index out-of-bounds" << endl;
    exit(1);
  }

  string name, type = ParameterUnits(param, &name);

  // Version
  if (name == "Version") {
    if (!FromString(value, version) || version > current_version) return false;
    if (!version) version = current_version;
    return true;

  // (Default) Similarity measure
  } else if (name == "Image (dis-)similarity measure" ||
             name == "Image dissimilarity measure" ||
             name == "Image similarity measure" ||
             name == "(Dis-)similarity measure" ||
             name == "Dissimilarity measure" ||
             name == "Similarity measure" ||
             name == "SIM") {
    return FromString(value, _SimilarityMeasure);
  } else if (name == "Precompute image derivatives") {
    return FromString(value, _PrecomputeDerivatives);

  // (Default) Point set distance measure
  } else if (name == "Point set distance measure" ||
             name == "Polydata distance measure" || // legacy
             name == "PDM") {
    return FromString(value, _PointSetDistanceMeasure);

  // Whether to remesh surfaces adaptively
  } else if (name == "Adaptive remeshing" ||
             name == "Adaptive surface remeshing") {
    return FromString(value, _AdaptiveRemeshing);

  // Transformation model
  } else if (name == "Transformation model") {
    _TransformationModel.clear();
    for (auto val : Split(value, '+')) {
      enum TransformationModel model;
      if (FromString(Trim(val), model)) {
        _TransformationModel.push_back(model);
      } else {
        _TransformationModel.clear();
        return false;
      }
    }
    return true;

  // Restrict deformation along coordinate axis
  // Note: E.g., useful for EPI distortion correction
  } else if (name == "Allow deformation in X") {
    return FromString(value, _RegisterX);
  } else if (name == "Allow deformation in Y") {
    return FromString(value, _RegisterY);
  } else if (name == "Allow deformation in Z") {
    return FromString(value, _RegisterZ);

  // Multi-level transformation model
  } else if (name == "Multi-level transformation" ||
             name == "Multi level transformation" ||
             name == "Multilevel transformation") {
    return FromString(value, _MultiLevelMode);

  // Energy function
  } else if (name == "Energy function" ||
             name == "Registration energy") {
    _EnergyFormula = value;
    return true;

  } else if (name == "Normalize weights of energy terms" ||
             name == "Normalise weights of energy terms") {
    return FromString(value, _NormalizeWeights);

  // Optimization method
  } else if (name == "Optimization method" ||
             name == "Optimisation method") {
    return FromString(value, _OptimizationMethod);

  // Number of resolution levels
  } else if (name == "No. of levels" ||
             name == "Number of levels" ||
             name == "No. of resolution levels" ||
             name == "Number of resolution levels" ||
             name == "First level" ||
             name == "First resolution level") {
    return FromString(value, _NumberOfLevels) && (_NumberOfLevels >= 1 || _NumberOfLevels == -1);

  } else if (name == "Final level" ||
             name == "Final resolution level" ||
             name == "Last level" ||
             name == "Last resolution level") {
    return FromString(value, _FinalLevel);

  // Whether to use Gaussian resolution pyramid
  } else if (name == "Use Gaussian resolution pyramid" ||
             name == "Use Gaussian image resolution pyramid") {
    bool use_pyramid;
    if (!FromString(value, use_pyramid)) return false;
    _UseGaussianResolutionPyramid = use_pyramid;
    return true;

  // Image resolution
  } else if (name.compare(0, 10, "Resolution", 10) == 0) {
    // Make parameter and value units consistent or return false in case of mismatch
    string number, units = ValueUnits(value, &number, type.c_str());
    if      (units == "rel") units = "vox";
    else if (units == "abs") units = "mm";
    if (type.empty()) {
      if (units.empty()) type = units = "signed";
      else type = units;
    } else {
      if      (type == "rel") type = "vox";
      else if (type == "abs") type = "mm";
    }
    if (type != units) {
      cerr << "Mismatching units specification for value of paramter '" << name << "'!" << endl;
      return false;
    }
    // Parse values
    double dx = .0, dy = .0, dz = .0;
    int n = ParseValues(number.c_str(), &dx, &dy, &dz);
    if (n == 0) return false;
    if (n == 1) dz = dy = dx;
    // Convert to signed "units"
    if (units != "signed") {
      if (dx < .0 || dy < .0 || dz < .0) {
        cerr << "Value of paramter '" << name << "' with units " << units << " must be positive!" << endl;
        return false;
      }
      if (units == "vox") {
        dx = - dx, dy = - dy, dz = - dz;
      } else if (units == "%") {
        dx = - 100.0 / dx;
        dy = - 100.0 / dy;
        dz = - 100.0 / dz;
      } else if (units != "mm") {
        cerr << "Units of parameter '" << name << "' must be either 'vox', 'mm', '%', or 'signed' (neg: 'vox', pos: 'mm')!" << endl;
        return false;
      }
    }
    // Assign parameter values
    n = 0; // used for image index next
    if (name.compare(10, 10, " of image ", 10) == 0) {
      if (!FromString(name.substr(20), n) || n < 1) return false;
      if (_Resolution[level].size() < static_cast<size_t>(n)) {
        _Resolution[level].resize(n, NaN);
      }
      --n;
    } else {
      _Resolution[level].resize(1);
    }
    _Resolution[level][n]._x = dx;
    _Resolution[level][n]._y = dy;
    _Resolution[level][n]._z = dz;
    return true;

  // Image blurring
  } else if (name.compare(0, 8, "Blurring", 8) == 0) {
    // Make parameter and value units consistent or return false in case of mismatch
    string number, units = ValueUnits(value, &number, type.c_str());
    if      (units == "rel") units = "vox";
    else if (units == "abs") units = "mm";
    if (type.empty()) {
      if (units.empty()) type = units = "signed";
      else type = units;
    } else {
      if      (type == "rel") type = "vox";
      else if (type == "abs") type = "mm";
    }
    if (type != units) {
      cerr << "Mismatching units specification for value of paramter '" << name << "'!" << endl;
      return false;
    }
    // Parse values
    double sigma = .0;
    if (!FromString(number, sigma)) return false;
    // Convert to signed "units"
    if (units != "signed") {
      if (sigma < .0) {
        cerr << "Value of parameter '" << name << "' with units " << units << " must be positive!" << endl;
        return false;
      }
      if (units == "vox") {
        sigma = - sigma;
      } else if (units == "%") {
        sigma = - sigma / 100.0;
      } else if (units != "mm") {
        cerr << "Units of parameter '" << name << "' must be either 'vox', 'mm', '%', or 'signed' (neg: 'vox', pos: 'mm')!" << endl;
        return false;
      }
    }
    // Assign value
    int n = 0;
    if (name.compare(8, 10, " of image ", 10) == 0) {
      if (!FromString(name.substr(18), n) || n < 1) return false;
      if (_Blurring[level].size() < static_cast<size_t>(n)) {
        _Blurring[level].resize(n, NaN);
      }
      --n;
    } else {
      _Blurring[level].resize(1);
    }
    _Blurring[level][n] = sigma;
    return true;

  // Image background
  } else if (name.compare(0, 16, "Background value", 16) == 0) {
    if (name.compare(16, 10, " of image ", 10) == 0) {
      int n = 0;
      if (!FromString(name.substr(26), n) || n < 1) return false;
      if (_Background.size() < static_cast<size_t>(n)) {
        _Background.resize(n, NaN);
      }
      return FromString(value, _Background[n-1]);
    } else {
      return FromString(value, _DefaultBackground);
    }

  // Image padding (deprecated option)
  } else if (name.compare(0, 13, "Padding value", 13) == 0) {
    if (name.compare(13, 10, " of image ", 10) == 0) {
      int n = 0;
      if (!FromString(name.substr(23), n) || n < 1) return false;
      if (_Background.size() < static_cast<size_t>(n)) {
        _Background.resize(n, NaN);
      }
      return FromString(value, _Background[n-1]);
    } else {
      return FromString(value, _DefaultBackground);
    }

  // Image interpolation
  } else if (name == "Image interpolation" || name == "Image interpolation mode" || name == "Interpolation mode") {
    return FromString(value, _DefaultInterpolationMode);
  } else if (name.compare(0, 23, "Interpolation of image ", 23) == 0) {
    int n = -1;
    if (!FromString(name.substr(23), n) || n < 1) return false;
    enum InterpolationMode mode;
    if (!FromString(value, mode)) return false;
    InterpolationMode(n, mode);
    return true;
  } else if (name.compare(0, 28, "Interpolation mode of image ", 28) == 0) {
    int n = -1;
    if (!FromString(name.substr(28), n) || n < 1) return false;
    enum InterpolationMode mode;
    if (!FromString(value, mode)) return false;
    InterpolationMode(n, mode);
    return true;

  // Image extrapolation
  } else if (name == "Image extrapolation" || name == "Image extrapolation mode" || name == "Extrapolation mode") {
    return FromString(value, _DefaultExtrapolationMode);
  } else if (name.compare(0, 23, "Extrapolation of image ", 23) == 0) {
    int n = -1;
    if (!FromString(name.substr(23), n) || n < 1) return false;
    enum ExtrapolationMode mode;
    if (!FromString(value, mode)) return false;
    ExtrapolationMode(n, mode);
    return true;
  } else if (name.compare(0, 28, "Extrapolation mode of image ", 28) == 0) {
    int n = -1;
    if (!FromString(name.substr(28), n) || n < 1) return false;
    enum ExtrapolationMode mode;
    if (!FromString(value, mode)) return false;
    ExtrapolationMode(n, mode);
    return true;

  // Image centering
  } else if (name == "Foreground-centric global transformation") {
    bool center;
    if (!FromString(value, center)) return false;
    _Centering[level] = center;
    return true;

  // Surface resolution
  } else if (name.compare(0, 11, "Edge length", 11) == 0 ||
             name.compare(0, 19, "Minimum edge length", 19) == 0 ||
             name.compare(0, 19, "Maximum edge length", 19) == 0) {

    const size_t nskip  = (name.compare(0, 11, "Edge length", 11) == 0 ? 11 : 19);
    const bool   setmin = (name.compare(0, 3, "Min") == 0);
    const bool   setmax = (name.compare(0, 3, "Max") == 0);

    string number, units = ValueUnits(value, &number, type.c_str());
    if (units.empty()) {
      units = "mm";
    } else if (units != type) {
      cerr << "Mismatching units specification for value of parameter '" << name << "'!" << endl;
      return false;
    }
    if (units != "mm") {
      cerr << "Value of parameter '" << name << "' must be in mm units!" << endl;
      return false;
    }

    double length;
    if (!FromString(number, length)) return false;
    if (length < .0) {
      cerr << "Value of parameter '" << name << "' must be positive!" << endl;
      return false;
    }

    int n = 0;
    if (name.compare(nskip, 12, " of surface ", 12) == 0) {
      if (!FromString(name.substr(nskip + 12), n) || n < 1) return false;
      if (setmin && _MinEdgeLength[level].size() < static_cast<size_t>(n)) {
        _MinEdgeLength[level].resize(n, -1.0);
      }
      if (setmax && _MaxEdgeLength[level].size() < static_cast<size_t>(n)) {
        _MaxEdgeLength[level].resize(n, -1.0);
      }
      --n;
    } else {
      if (setmin) _MinEdgeLength[level].resize(1);
      if (setmax) _MaxEdgeLength[level].resize(1);
    }

    if (setmin) _MinEdgeLength[level][n] = length;
    if (setmax) _MaxEdgeLength[level][n] = length;
    return true;

  // Merge global input transformation into FFD
  } else if (name == "Merge global and local transformation" ||
             name == "Merge global and local transformations") {
    return FromString(value, _MergeGlobalAndLocalTransformation);

  } else if (name == "Dirichlet boundary condition") {
    return FromString(value, _DirichletBoundaryCondition);

  // FFD control point spacing
  } else if (name.compare(0, 21, "Control point spacing")         == 0 ||
             name.compare(0, 29, "Minimum control point spacing") == 0 ||
             name.compare(0, 29, "Maximum control point spacing") == 0) {
    string number, units = ValueUnits(value, &number, type.c_str());
    if (units.empty()) {
      units = "mm";
    } else if (units != type) {
      cerr << "Mismatching units specification for value of parameter '" << name << "'!" << endl;
      return false;
    }
    if (units != "mm") {
      cerr << "Value of parameter '" << name << "' must be in mm units!" << endl;
      return false;
    }
    double ds = .0;
    if (!FromString(number, ds)) return false;
    if (ds < .0) {
      cerr << "Value of parameter '" << name << "' must be positive!" << endl;
      return false;
    }
    if        (name == "Control point spacing in X") {
      _MaxControlPointSpacing[level][0] = _MinControlPointSpacing[level][0] = ds;
    } else if (name == "Control point spacing in Y") {
      _MaxControlPointSpacing[level][1] = _MinControlPointSpacing[level][1] = ds;
    } else if (name == "Control point spacing in Z") {
      _MaxControlPointSpacing[level][2] = _MinControlPointSpacing[level][2] = ds;
    } else if (name == "Control point spacing in T") {
      _MaxControlPointSpacing[level][3] = _MinControlPointSpacing[level][3] = ds;
    } else if (name == "Control point spacing") {
      // Set only spatial dimensions, temporal resolution usually differs
      _MinControlPointSpacing[level][0] = _MaxControlPointSpacing[level][0] = ds;
      _MinControlPointSpacing[level][1] = _MaxControlPointSpacing[level][1] = ds;
      _MinControlPointSpacing[level][2] = _MaxControlPointSpacing[level][2] = ds;
    } else if (name == "Minimum control point spacing in X") {
      _MinControlPointSpacing[level][0] = ds;
    } else if (name == "Minimum control point spacing in Y") {
      _MinControlPointSpacing[level][1] = ds;
    } else if (name == "Minimum control point spacing in Z") {
      _MinControlPointSpacing[level][2] = ds;
    } else if (name == "Minimum control point spacing in T") {
      _MinControlPointSpacing[level][3] = ds;
    } else if (name == "Minimum control point spacing") {
      // Set only spatial dimensions, temporal resolution usually differs
      _MinControlPointSpacing[level][0] = ds;
      _MinControlPointSpacing[level][1] = ds;
      _MinControlPointSpacing[level][2] = ds;
    } else if (name == "Maximum control point spacing in X") {
      _MaxControlPointSpacing[level][0] = ds;
    } else if (name == "Maximum control point spacing in Y") {
      _MaxControlPointSpacing[level][1] = ds;
    } else if (name == "Maximum control point spacing in Z") {
      _MaxControlPointSpacing[level][2] = ds;
    } else if (name == "Maximum control point spacing in T") {
      _MaxControlPointSpacing[level][3] = ds;
    } else if (name == "Maximum control point spacing") {
      // Set only spatial dimensions, temporal resolution usually differs
      _MaxControlPointSpacing[level][0] = ds;
      _MaxControlPointSpacing[level][1] = ds;
      _MaxControlPointSpacing[level][2] = ds;
    } else {
      return false;
    }
    return true;

  // FFD subdivision
  } else if (name == "Subdivision dimension") {

    int dim = 0;
    if (FromString(value, dim)) {
      if        (dim == 0) { // no subdivision
        _Subdivide[level][0] = false;
        _Subdivide[level][1] = false;
        _Subdivide[level][2] = false;
        _Subdivide[level][3] = false;
      } else if   (dim == 2) { // 2D
        _Subdivide[level][0] = true;
        _Subdivide[level][1] = true;
        _Subdivide[level][2] = false;
        _Subdivide[level][3] = false;
      } else if (dim == 3) { // 3D
        _Subdivide[level][0] = true;
        _Subdivide[level][1] = true;
        _Subdivide[level][2] = true;
        _Subdivide[level][3] = false;
      } else if (dim == 4) { // 4D
        _Subdivide[level][0] = true;
        _Subdivide[level][1] = true;
        _Subdivide[level][2] = true;
        _Subdivide[level][3] = true;
      } else {
        return false;
      }
    } else { // e.g., xy, x+Y z, yxt,...

      _Subdivide[level][0] = false;
      _Subdivide[level][1] = false;
      _Subdivide[level][2] = false;
      _Subdivide[level][3] = false;
      for (const char *p = value; *p; ++p) {
        if      (*p == 'x' || *p == 'X') _Subdivide[level][0] = true;
        else if (*p == 'y' || *p == 'Y') _Subdivide[level][0] = true;
        else if (*p == 'z' || *p == 'Z') _Subdivide[level][0] = true;
        else if (*p == 't' || *p == 'T') _Subdivide[level][0] = true;
        else if (*p != '+' && *p != ' ' && *p != '\t') return false;
      }

    }

    // Because bool cannot be set to an "invalid" value such as most
    // other double parameters (which usually may not be zero), the
    // common subdivision setting of the "zero-th level" has to be
    // copied to the other levels already here. This requires that the
    // user sets/specifies the zero-th level settings before those of
    // the actual registration levels... this was anyway already required
    // by former MIRTK registration packages as well.
    if (level == 0) {
      for (int lvl = 1; lvl < MAX_NO_RESOLUTIONS; ++lvl) {
        _Subdivide[lvl][0] = _Subdivide[0][0];
        _Subdivide[lvl][1] = _Subdivide[0][1];
        _Subdivide[lvl][2] = _Subdivide[0][2];
        _Subdivide[lvl][3] = _Subdivide[0][3];
      }
    }
    return true;

  } else if (name == "Maximum rescaled intensity") {
    return FromString(value, _MaxRescaledIntensity);

  } else if (name == "Downsample images with padding") {
    return FromString(value, _DownsampleWithPadding);

  } else if (name == "Crop/pad images") {
    return FromString(value, _CropPadImages);

  } else if (name == "Crop/pad FFD lattice" ||
             name == "Crop/pad lattice") {
    bool do_crop_pad;
    if (!FromString(value, do_crop_pad)) return false;
    _CropPadFFD = (do_crop_pad ? 1 : 0);
    return true;

  // Sub-module parameter - store for later
  } else {
    // TODO: How can be checked which parameters are accepted by sub-modules
    //       before having them instantiated yet? Shall unknown parameters indeed
    //       simply be ignored? At least check once all modules are instantiated
    //       that at least one accepts each given parameter. -as12312
    Insert(_Parameter[level], param, value);
    return true;
  }

  return false;
}

// -----------------------------------------------------------------------------
bool GenericRegistrationFilter::Set(const char *name, const char *value)
{
  return this->Set(name, value, 0);
}

// -----------------------------------------------------------------------------
ParameterList GenericRegistrationFilter::Parameter(int level) const
{
  if (level < 0 || level > _NumberOfLevels) {
    cerr << "GenericRegistrationFilter::Parameter: Invalid resolution level: " << level << endl;
    exit(1);
  }
  ParameterList params = _Parameter[level];
  if (level == 0) {
    Remove(params, MINSTEP);
    Remove(params, MAXSTEP);
    if (version && version != current_version) Insert(params, "Version", version.ToString());
    string model;
    for (size_t i = 0; i < _TransformationModel.size(); ++i) {
      if (i > 0) model += '+';
      model += ToString(_TransformationModel[i]);
    }
    Insert(params, "Transformation model",                  model);
    Insert(params, "Multi-level transformation",            _MultiLevelMode);
    Insert(params, "Merge global and local transformation", _MergeGlobalAndLocalTransformation);
    Insert(params, "Dirichlet boundary condition", _DirichletBoundaryCondition);
    Insert(params, "Optimization method",                   _OptimizationMethod);
    Insert(params, "No. of resolution levels",              _NumberOfLevels);
    Insert(params, "Final level",                           _FinalLevel);
    Insert(params, "Precompute image derivatives",          _PrecomputeDerivatives);
    Insert(params, "Maximum rescaled intensities",          _MaxRescaledIntensity);
    Insert(params, "Normalize weights of energy terms",     _NormalizeWeights);
    Insert(params, "Downsample images with padding",        _DownsampleWithPadding);
    Insert(params, "Crop/pad images",                       _CropPadImages);
    if (_CropPadFFD != -1) {
      Insert(params, "Crop/pad lattice", _CropPadFFD != 0 ? true : false);
    }
    Insert(params, "Adaptive surface remeshing", _AdaptiveRemeshing);
    if (!_EnergyFormula.empty()) Insert(params, "Energy function", _EnergyFormula);
    if (_EnergyFormula.find("SIM") != string::npos) {
      Insert(params, "Image (dis-)similarity measure", _SimilarityMeasure);
    }
    if (_EnergyFormula.find("PDM") != string::npos) {
      Insert(params, "Point set distance measure", _PointSetDistanceMeasure);
    }
    if (NumberOfImages() > 0) {
      int n = 1;
      double bg = _Background[0];
      while (n < NumberOfImages() && AreEqualOrNaN(bg, _Background[n])) {
        ++n;
      }
      if (n == NumberOfImages()) {
        Insert(params, "Background value", bg);
      } else {
        for (n = 0; n < NumberOfImages(); ++n) {
          Insert(params, string("Background value of image ") + ToString(n + 1), _Background[n]);
        }
      }
      Insert(params, "Image interpolation", _DefaultInterpolationMode);
      Insert(params, "Image extrapolation", _DefaultExtrapolationMode);
      for (n = 0; n < NumberOfImages(); ++n) {
        if (static_cast<size_t>(n) < _InterpolationMode.size() && _InterpolationMode[n] != Interpolation_Default) {
          Insert(params, string("Interpolation of image ") + ToString(n + 1), _InterpolationMode[n]);
        }
      }
      for (n = 0; n < NumberOfImages(); ++n) {
        if (static_cast<size_t>(n) < _ExtrapolationMode.size() && _ExtrapolationMode[n] != Extrapolation_Default) {
          Insert(params, string("Extrapolation of image ") + ToString(n + 1), _ExtrapolationMode[n]);
        }
      }
      Insert(params, "Use Gaussian image resolution pyramid", _UseGaussianResolutionPyramid != 0 ? true : false);
    }
  }
  // Image pyramid
  if (level > 0 && NumberOfImages() > 0) {
    int n;
    // Resolution
    n = 1;
    Vector3D<double> res = _Resolution[level][0];
    while (n < NumberOfImages() && res == _Resolution[level][n]) ++n;
    if (n == NumberOfImages()) {
      Insert(params, "Resolution [mm]", ToString(res._x) + " " +
                                        ToString(res._y) + " " +
                                        ToString(res._z));
    } else {
      char name[64];
      for (int n = 0; n < NumberOfImages(); ++n) {
        snprintf(name, 64, "Resolution of image %d [mm]", n+1);
        Insert(params, name, ToString(_Resolution[level][n]._x) + " " +
                             ToString(_Resolution[level][n]._y) + " " +
                             ToString(_Resolution[level][n]._z));
      }
    }
    // Blurring
    n = 1;
    double sigma = _Blurring[level][0];
    while (n < NumberOfImages() && sigma == _Blurring[level][n]) ++n;
    if (n == NumberOfImages()) {
      Insert(params, "Blurring [mm]", ToString(sigma));
    } else {
      char name[64];
      for (int n = 0; n < NumberOfImages(); ++n) {
        snprintf(name, 64, "Blurring of image %d [mm]", n+1);
        Insert(params, name, ToString(_Blurring[level][n]));
      }
    }
  }
  // Control point spacing
  if (!IsLinear(_TransformationModel)) {
    const bool dim[4] = {
      _RegistrationDomain._x > 1,
      _RegistrationDomain._y > 1,
      _RegistrationDomain._z > 1,
      _RegistrationDomain._t > 1
    };
    double minds = .0;
    for (int d = 0; d < 4; ++d) {
      if (!dim[d]) continue;
      if (minds == .0) minds = _MinControlPointSpacing[level][d];
      else if (minds != _MinControlPointSpacing[level][d]) {
        minds = NaN;
        break;
      }
    }
    double maxds = .0;
    for (int d = 0; d < 4; ++d) {
      if (!dim[d]) continue;
      if (maxds == .0) maxds = _MaxControlPointSpacing[level][d];
      else if (maxds != _MaxControlPointSpacing[level][d]) {
        maxds = NaN;
        break;
      }
    }
    if (minds > .0 && maxds > .0) {
      if (minds == maxds) {
        Insert(params, "Control point spacing [mm]", ToString(minds));
      } else {
        string name;
        if (!IsNaN(minds)) {
          Insert(params, "Minimum control point spacing [mm]", ToString(minds));
        } else {
          for (int d = 0; d < 4; ++d) {
            if (!dim[d]) continue;
            name = "Minimum control point spacing in ";
            if      (d == 0) name += 'X';
            else if (d == 1) name += 'Y';
            else if (d == 2) name += 'Z';
            else if (d == 3) name += 'T';
            name += " [mm]";
            Insert(params, name, ToString(_MinControlPointSpacing[level][d]));
          }
        }
        if (!IsNaN(maxds)) {
          Insert(params, "Maximum control point spacing [mm]", ToString(maxds));
        } else {
          for (int d = 0; d < 4; ++d) {
            if (!dim[d]) continue;
            name = "Maximum control point spacing in ";
            if      (d == 0) name += 'X';
            else if (d == 1) name += 'Y';
            else if (d == 2) name += 'Z';
            else if (d == 3) name += 'T';
            name += " [mm]";
            Insert(params, name, ToString(_MaxControlPointSpacing[level][d]));
          }
        }
      }
    }
  }
  return params;
}

// -----------------------------------------------------------------------------
ParameterList GenericRegistrationFilter::Parameter() const
{
  return this->Parameter(0);
}

// -----------------------------------------------------------------------------
// Determine temporal attributes of set of 2D/3D input images/polydata using
// STL container which stores an ordered list of unique temporal coordinates
int GenericRegistrationFilter::NumberOfFrames(double *mint, double *maxt, double *avgdt) const
{
  if (NumberOfImages() > 0 || NumberOfPointSets() > 0) {
    OrderedSet<double> t;
    for (size_t n = 0; n < _Input.size(); ++n) {
      t.insert(_Input[n]->GetTOrigin());
    }
    for (size_t n = 0; n < _PointSetTime.size(); ++n) {
      t.insert(_PointSetTime[n]);
    }
    if (mint)  *mint  = (*t. begin());
    if (maxt)  *maxt  = (*t.rbegin());
    if (avgdt) *avgdt = AverageInterval(t);
    return static_cast<int>(t.size());
  }
  return 1;
}

// -----------------------------------------------------------------------------
Vector3D<double> GenericRegistrationFilter::AverageOutputResolution(int level) const
{
  if (level < 0) level = _CurrentLevel;
  Vector3D<double> res(.0, .0, .0);
  int              num = 0;

  for (size_t i = 0; i < _ImageSimilarityInfo.size(); ++i) {
    const int &t = _ImageSimilarityInfo[i]._TargetIndex;
    const int &s = _ImageSimilarityInfo[i]._SourceIndex;
    if (_ImageSimilarityInfo[i]._TargetTransformation) res += _Resolution[level][t], num += 1;
    if (_ImageSimilarityInfo[i]._SourceTransformation) res += _Resolution[level][s], num += 1;
  }
  if (num == 0) {
    if (_Domain) {
      res = _Resolution[level][0];
      num = 1;
    } else {
      const FreeFormTransformation *ffd = nullptr;
      if (_TargetTransformation) {
        if (!IsLinear(_TransformationModel)) {
          res._x = _MinControlPointSpacing[level][0];
          res._y = _MinControlPointSpacing[level][1];
          res._z = _MinControlPointSpacing[level][2];
        } else {
          const MultiLevelTransformation *mffd;
          mffd = dynamic_cast<const MultiLevelTransformation *>(_TargetTransformation);
          if (mffd) {
            if (mffd->NumberOfLevels() > 0) {
              ffd = mffd->GetLocalTransformation(-1);
            }
          } else {
            ffd = dynamic_cast<const FreeFormTransformation *>(_TargetTransformation);
          }
        }
      }
      if (ffd) {
        res._x = ffd->GetXSpacing();
        res._y = ffd->GetYSpacing();
        res._z = ffd->GetZSpacing();
      } else {
        double d = 1.0;
        if (level > 0) d *= pow(2.0, level - 1);
        if (_RegistrationDomain._x > 1) res._x = d;
        if (_RegistrationDomain._y > 1) res._y = d;
        if (_RegistrationDomain._z > 1) res._z = d;
      }
      num = 1;
    }
  }

  if (num > 1) res /= num;
  return res;
}

// -----------------------------------------------------------------------------
void GenericRegistrationFilter::ParseEnergyFormula(int nimages, int npsets, int nframes)
{
  string formula = _EnergyFormula;

  if (nimages < 0) nimages = NumberOfImages();
  if (npsets  < 0) npsets  = NumberOfPointSets();
  if (nframes < 1) nframes = NumberOfFrames();

  // Default registration energy function, i.e.,
  // either cross-sectional (N == 2) or longitudinal (N > 2) registration
  // of source image (frames) to first target image (frame)
  // with non-linear transformation constraints for regularization
  //
  // TODO: Automatically detect and group input channels with equal _torigin
  if (formula.empty()) {

    if (nimages > 0) {
      if (!formula.empty()) formula += " + ";
      if (nimages > 2) {
        if (nframes > 2 || (nframes == 2 && IsSpatioTemporal(_TransformationModel))) {
          formula += "SIM[Sim of I{s}](I(1), I(1:end) o T)";
        } else {
          formula += "SIM[Sim of I{s}](I(1), I(2:end) o T)";
        }
      } else {
        formula += "SIM[Image dissimilarity](I(1), I(2) o T)";
      }
    }
    if (npsets > 0) {
      if (!formula.empty()) formula += " + ";
      if (npsets > 2) {
        if (nframes > 2 || (nframes == 2 && IsSpatioTemporal(_TransformationModel))) {
          formula += "PDM[Dist of P{s}](T o P(1), P(1:end))";
        } else {
          formula += "PDM[Dist of P{s}](T o P(1), P(2:end))";
        }
      } else {
        formula += "PDM[Point set distance](T o P(1), P(2))";
      }
    }
    if (IsNonLinear(_TransformationModel)) {
      if (!formula.empty()) formula += " + ";
      const double be_w = ((nimages >= 2) ? 0.001 : .0);
      formula += ToString(be_w);
      formula +=     " BE[Bending energy]"
                 " + 0 TP[Topology preservation]"
                 " + 0 VP[Volume preservation]"
<<<<<<< HEAD
                 " + 0 LogJac[Jacobian penalty]"
=======
                 " + 0 LogJac[LogJac penalty]"
>>>>>>> b0c423e9
                 " + 0 NegJac[NegJac penalty]"
                 " + 0 Sparsity";
    }
    formula += " + 0 MSDE[Displacement error](T)";
  }

  // Parse registration energy function
  RegistrationEnergyParser parser(this);
  parser.ParseEnergyFormula(formula, nimages, npsets);
}

// -----------------------------------------------------------------------------
void GenericRegistrationFilter::GuessParameter()
{
  const int _NumberOfImages    = NumberOfImages();
  const int _NumberOfPointSets = NumberOfPointSets();

  if (_NumberOfImages == 0 && _NumberOfPointSets == 0 && _TargetTransformation == nullptr) {
    cerr << "GenericRegistrationFilter::GuessParameter: Filter has no input data" << endl;
    exit(1);
  }
  for (int n = 0; n < _NumberOfImages; ++n) {
    if (_Input[n]->IsEmpty()) {
      cerr << "GenericRegistrationFilter::GuessParameter: Input image " << (n+1) << " is empty" << endl;
      exit(1);
    }
    if (_Input[n]->GetT() > 1) {
      cerr << "GenericRegistrationFilter::GuessParameter: Input image " << (n+1) << " has fourth dimension (_t > 1)." << endl;
      cerr << "  This registration filter only supports 2D/3D input images. Split multi-channel and/or" << endl;
      cerr << "  temporal image sequences into separate images if supported by this filter." << endl;
      exit(1);
    }
  }
  if (_NumberOfLevels < 1) _NumberOfLevels = (_NumberOfImages > 0 ? 4 : 1);
  if (_NumberOfLevels >= MAX_NO_RESOLUTIONS) {
    cerr << "GenericRegistrationFilter::Run: Maximum number of levels ("
         // Note that the "zero-th" level is only used to store default settings,
         // but the registration goes from level _NumberOfLevels to level 1.
         << (MAX_NO_RESOLUTIONS-1) << ") exceeded" << endl;
    exit(1);
  }
  if (_FinalLevel <= 0) _FinalLevel = 1;
  if (_FinalLevel > _NumberOfLevels) {
    Throw(ERR_InvalidArgument, __FUNCTION__, "Final level cannot be greater than total number of levels!");
  }

  // Default transformation model(s)
  if (_TransformationModel.empty()) {
    _TransformationModel.resize(3);
    _TransformationModel[0] = TM_Rigid;
    _TransformationModel[1] = TM_Affine;
    _TransformationModel[2] = TM_BSplineFFD;
  }

  // Determine temporal attributes of set of 2D/3D input images/point sets
  double mint, maxt, avgdt;
  int numt = NumberOfFrames(&mint, &maxt, &avgdt);

  // (Re-)parse energy formula (considering available input images)
  this->ParseEnergyFormula();

  // Set background values if undefined
  _Background.resize(_NumberOfImages, NaN);
  if (_NumberOfImages > 0) {
    SetDefaultBackgroundValue setbg(_Input, _Background, _DefaultBackground);
    parallel_for(blocked_range<int>(0,  _NumberOfImages), setbg);
  }

  // Initialize resolution pyramid
  const int nimages = max(_NumberOfImages, (_Domain ? 1 : 0));
  for (int level = 0; level <= _NumberOfLevels; ++level) {
    if (_Centering[level] == -1) {
      _Centering[level] = ((level == 0) ? true : _Centering[0]);
    }
    if (_Resolution[level].size() == 1) {
      _Resolution[level].resize(nimages, _Resolution[level][0]);
    } else {
      _Resolution[level].resize(nimages, Vector3D<double>(NaN));
    }
    if (_Blurring[level].size() == 1) {
      _Blurring[level].resize(nimages, _Blurring[level][0]);
    } else {
      _Blurring[level].resize(nimages, NaN);
    }
  }
  if (_UseGaussianResolutionPyramid == -1) {
    _UseGaussianResolutionPyramid = true;
    for (int level = 1; level <= _NumberOfLevels; ++level)
    for (int n     = 0; n     <  nimages;         ++n    ) {
      if ((!IsNaN(_Resolution[level][n]._x) && _Resolution[level][n]._x != .0) ||
          (!IsNaN(_Resolution[level][n]._y) && _Resolution[level][n]._y != .0) ||
          (!IsNaN(_Resolution[level][n]._z) && _Resolution[level][n]._x != .0)) {
        _UseGaussianResolutionPyramid = false;
      }
    }
  }
  for (int level = 0; level <= _NumberOfLevels; ++level)
  for (int n     = 0; n     <  nimages;         ++n) {
    const BaseImage * const image = (_Domain ? _Domain : _Input[n]);
    // Set initial image resolution
    if (level == 0) {
      // Resolution
      if (IsNaN(_Resolution[0][n]._x) || _Resolution[0][n]._x == .0) _Resolution[0][n]._x = -1.0;
      if (IsNaN(_Resolution[0][n]._y) || _Resolution[0][n]._y == .0) _Resolution[0][n]._y = -1.0;
      if (IsNaN(_Resolution[0][n]._z) || _Resolution[0][n]._z == .0) _Resolution[0][n]._z = -1.0;
      if (_Resolution[0][n]._x < .0) _Resolution[0][n]._x = abs(_Resolution[0][n]._x) * image->XSize();
      if (_Resolution[0][n]._y < .0) _Resolution[0][n]._y = abs(_Resolution[0][n]._y) * image->YSize();
      if (_Resolution[0][n]._z < .0) _Resolution[0][n]._z = abs(_Resolution[0][n]._z) * image->ZSize();
      if (image->Z() == 1) _Resolution[0][n]._z = .0;
    // Initialize lower resolution levels
    } else {
      // Resolution
      const double s = (level == 1 ? 1.0 : 2.0);
      if (_UseGaussianResolutionPyramid) {
        _Resolution[level][n]._x = s * _Resolution[level-1][n]._x;
        _Resolution[level][n]._y = s * _Resolution[level-1][n]._y;
        _Resolution[level][n]._z = s * _Resolution[level-1][n]._z;
      } else {
        if (_Resolution[level][n]._x < .0) {
          _Resolution[level][n]._x = abs(_Resolution[level][n]._x) * image->XSize();
        } else if (IsNaN(_Resolution[level][n]._x) || _Resolution[level][n]._x == .0) {
          _Resolution[level][n]._x = s * _Resolution[level-1][n]._x;
        }
        if (_Resolution[level][n]._y < .0) {
          _Resolution[level][n]._y = abs(_Resolution[level][n]._y) * image->YSize();
        } else if (IsNaN(_Resolution[level][n]._y) || _Resolution[level][n]._y == .0) {
          _Resolution[level][n]._y = s * _Resolution[level-1][n]._y;
        }
        if (_Resolution[level][n]._z < .0) {
          _Resolution[level][n]._z = abs(_Resolution[level][n]._z) * image->ZSize();
        } else if (IsNaN(_Resolution[level][n]._z) || _Resolution[level][n]._z == .0) {
          _Resolution[level][n]._z = s * _Resolution[level-1][n]._z;
        }
      }
      if (image->Z() == 1) {
        _Resolution[level][n]._z = _Resolution[0][n]._z;
      }
      // Blurring
      const double ds = max(max(_Resolution[level][n]._x,
                                _Resolution[level][n]._y),
                                _Resolution[level][n]._z);
      if (IsNaN(_Blurring[level][n])) {
        if (IsNaN(_Blurring[0][n])) {
          if (_UseGaussianResolutionPyramid && level > 1) {
            _Blurring[level][n] = .0;
          } else {
            _Blurring[level][n] = -.5;
          }
        } else {
          _Blurring[level][n] = _Blurring[0][n];
        }
      }
      if (_Blurring[level][n] < .0) {
        _Blurring[level][n] = abs(_Blurring[level][n]) * ds;
      }
    }
  }

  // Compute domain on which transformation is applied
  if (_Domain) {
    if (_CropPadImages) {
      _RegistrationDomain = _Domain->ForegroundDomain(0., true);
    } else {
      _RegistrationDomain = _Domain->Attributes();
    }
  } else {
    // Collect attributes of all "target" regions. A target region is either the
    // finite discrete domain of one input of the image similarity measure which
    // is not transformed at all, or the union of the finite discrete image domain
    // of both input images which are compared by the similarity measure in case
    // of a symmetric transformation model. Note that the image domain may further
    // be restricted to the minimal bounding region of the foreground only.
    Array<struct ImageAttributes> attrs;
    for (size_t i = 0; i < _ImageSimilarityInfo.size(); ++i) {
      const int &t = _ImageSimilarityInfo[i]._TargetIndex;
      const int &s = _ImageSimilarityInfo[i]._SourceIndex;
      if (_ImageSimilarityInfo[i].IsSymmetric() || !_ImageSimilarityInfo[i]._TargetTransformation) {
        if (!IsNaN(_Background[t]) && _CropPadImages) {
          Vector3D<double> sigma(0.);
          Vector3D<double> res = _Resolution[0][t];
          for (int l = 1; l <= _NumberOfLevels; ++l) {
            res._x = max(res._x, _Resolution[l][t]._x);
            res._y = max(res._y, _Resolution[l][t]._y);
            res._z = max(res._z, _Resolution[l][t]._z);
            sigma._x = max(sigma._x, _Blurring[l][t]);
            sigma._y = max(sigma._y, _Blurring[l][t]);
            sigma._z = max(sigma._z, _Blurring[l][t]);
          }
          if (_UseGaussianResolutionPyramid) {
            sigma._x = max(sigma._x, .5 * res._x);
            sigma._y = max(sigma._y, .5 * res._y);
            sigma._z = max(sigma._z, .5 * res._z);
          }
          attrs.push_back(ForegroundDomain(_Input[t], _Background[t], res, sigma, true));
        } else {
          attrs.push_back(OrthogonalFieldOfView(_Input[t]->Attributes()));
        }
      }
      if (_ImageSimilarityInfo[i].IsSymmetric() || !_ImageSimilarityInfo[i]._SourceTransformation) {
        if (!IsNaN(_Background[s]) && _CropPadImages) {
          Vector3D<double> sigma(0.);
          Vector3D<double> res = _Resolution[0][s];
          for (int l = 1; l <= _NumberOfLevels; ++l) {
            res._x = max(res._x, _Resolution[l][s]._x);
            res._y = max(res._y, _Resolution[l][s]._y);
            res._z = max(res._z, _Resolution[l][s]._z);
            sigma._x = max(sigma._x, _Blurring[l][s]);
            sigma._y = max(sigma._y, _Blurring[l][s]);
            sigma._z = max(sigma._z, _Blurring[l][s]);
          }
          if (_UseGaussianResolutionPyramid) {
            sigma._x = max(sigma._x, .5 * res._x);
            sigma._y = max(sigma._y, .5 * res._y);
            sigma._z = max(sigma._z, .5 * res._z);
          }
          attrs.push_back(ForegroundDomain(_Input[s], _Background[s], res, sigma, true));
        } else {
          attrs.push_back(OrthogonalFieldOfView(_Input[s]->Attributes()));
        }
      }
    }
    #if MIRTK_Registration_WITH_PointSet
      if (attrs.empty()) {
        // FIXME: PointSetDomain should estimate a more reasonable grid spacing
        double dx = 1.0, dy = 1.0, dz = 1.0;
        for (size_t i = 0; i < _PointSetDistanceInfo.size(); ++i) {
          const int &t = _PointSetDistanceInfo[i]._TargetIndex;
          const int &s = _PointSetDistanceInfo[i]._SourceIndex;
          if (_PointSetDistanceInfo[i]._TargetTransformation) {
            attrs.push_back(PointSetDomain(_PointSetInput[t], dx, dy, dz));
          }
          if (_PointSetDistanceInfo[i]._SourceTransformation) {
            attrs.push_back(PointSetDomain(_PointSetInput[s], dx, dy, dz));
          }
        }
      }
      #if MIRTK_Registration_WITH_Deformable
        if (attrs.empty()) {
          // FIXME: PointSetDomain should estimate a more reasonable grid spacing
          double dx = 1.0, dy = 1.0, dz = 1.0;
          for (size_t i = 0; i < _PointSetConstraintInfo.size(); ++i) {
            if (_PointSetConstraintInfo[i]._Transformation) {
              const int &t = _PointSetConstraintInfo[i]._PointSetIndex;
              attrs.push_back(PointSetDomain(_PointSetInput[t], dx, dy, dz));
            }
          }
        }
      #endif // MIRTK_Registration_WITH_Deformable
    #endif // MIRTK_Registration_WITH_PointSet
    // Remove any invalid domains and see if any valid ones are remaining
    Array<struct ImageAttributes>::iterator it;
    for (it = attrs.begin(); it != attrs.end(); ++it) {
      if (it->_x < 1 || it->_y < 1 || it->_z < 1) {
        Array<struct ImageAttributes>::iterator pos = it; --it;
        attrs.erase(pos);
      }
    }
    if (attrs.empty()) {
      if (_TargetTransformation) {
        const FreeFormTransformation *ffd = nullptr;
        const MultiLevelTransformation *mffd;
        mffd = dynamic_cast<const MultiLevelTransformation *>(_TargetTransformation);
        if (mffd) {
          if (mffd->NumberOfLevels() > 0) {
            ffd = mffd->GetLocalTransformation(-1);
          }
        } else {
          ffd = dynamic_cast<const FreeFormTransformation *>(_TargetTransformation);
        }
        if (ffd) {
          attrs.push_back(ffd->Attributes());
        }
      }
    }
    if (attrs.empty()) {
      cerr << "GenericRegistrationFilter::GuessParameter:";
      cerr << " Cannot determine domain of target input data!";
      cerr << " Is there any input given? If yes, try providing a mask image.";
      cerr << endl;
      exit(1);
    }
    // Now compute "minimal" finite grid which fully contains all "target" regions
    // This is the (minimal) domain for which the transformation has to be defined
    _RegistrationDomain = OverallFieldOfView(attrs);
  }
  // Set z spacing to zero for 2D domain
  if (_RegistrationDomain._z == 1) {
    _RegistrationDomain._dz = .0;
  }
  // Adjust temporal attributes
  if (_RegistrationDomain._t == 1) {
    if (numt > 2 || (numt == 2 && IsSpatioTemporal(_TransformationModel))) {
      _RegistrationDomain._t       = numt;
      _RegistrationDomain._torigin = mint;
      _RegistrationDomain._dt      = (maxt - mint) / (numt - 1);
    } else {
      _RegistrationDomain._dt = .0;
    }
  }

  // Average edge length range for surface meshes
  const int npointsets = NumberOfPointSets();
  if (_MinEdgeLength[0].size() == 1) {
    _MinEdgeLength[0].resize(npointsets, _MinEdgeLength[0][0]);
  } else {
    _MinEdgeLength[0].resize(npointsets, -1.);
  }
  if (_MaxEdgeLength[0].size() == 1) {
    _MaxEdgeLength[0].resize(npointsets, _MaxEdgeLength[0][0]);
  } else {
    _MaxEdgeLength[0].resize(npointsets, -1.);
  }
  for (int level = 1; level <= _NumberOfLevels; ++level) {
    const Vector3D<double> avgres = this->AverageOutputResolution(level);
    const double dmin = min(min(avgres._x, avgres._y), avgres._z);
    if (_MinEdgeLength[level].size() == 1) {
      _MinEdgeLength[level].resize(npointsets, _MinEdgeLength[level][0]);
    } else {
      _MinEdgeLength[level].resize(npointsets, -1.);
    }
    if (_MaxEdgeLength[level].size() == 1) {
      _MaxEdgeLength[level].resize(npointsets, _MaxEdgeLength[level][0]);
    } else {
      _MaxEdgeLength[level].resize(npointsets, -1.);
    }
    for (int n = 0; n < npointsets; ++n) {
      if (_MinEdgeLength[level][n] < 0.) {
        if (_MinEdgeLength[0][n] < 0.) {
          _MinEdgeLength[level][n] = (level == 1 ? 0. : dmin);
        } else {
          _MinEdgeLength[level][n] = _MinEdgeLength[0][n];
        }
      }
      if (_MaxEdgeLength[level][n] < 0.) {
        if (_MaxEdgeLength[0][n] < 0.) {
          _MaxEdgeLength[level][n] = 2. * sqrt(3.) * max(dmin, _MinEdgeLength[level][n]);
        } else {
          _MaxEdgeLength[level][n] = _MaxEdgeLength[0][n];
        }
      }
    }
  }
  for (int n = 0; n < npointsets; ++n) {
    const Vector3D<double> avgres = this->AverageOutputResolution(0);
    const double dmin = min(min(avgres._x, avgres._y), avgres._z);
    if (_MinEdgeLength[0][n] < 0.) {
      _MinEdgeLength[0][n] = dmin;
    }
    if (_MaxEdgeLength[0][n] < 0.) {
      _MaxEdgeLength[0][n] = 2. * sqrt(3.) * max(dmin, _MinEdgeLength[0][n]);
    }
  }

  // Final spatial FFD control point spacing
  const Vector3D<double> avgd = this->AverageOutputResolution(1);
  const double avgres[3] = { avgd._x, avgd._y, avgd._z };
  const double relres = (IsLinearFFD(_TransformationModel) ? 1.0 : 4.0);

  for (int d = 0; d < 3; ++d) {
    if (!_MinControlPointSpacing[0][d] && !_MaxControlPointSpacing[0][d]) {
      _MinControlPointSpacing[0][d] =     _MaxControlPointSpacing[0][d] = avgres[d] * relres;
    } else if (!_MinControlPointSpacing[0][d]) {
      _MinControlPointSpacing[0][d] = min(_MaxControlPointSpacing[0][d],  avgres[d]);
    } else if (!_MaxControlPointSpacing[0][d]) {
      _MaxControlPointSpacing[0][d] = max(_MinControlPointSpacing[0][d],  avgres[d] * relres);
    }
  }

  // Final temporal FFD control point spacing
  if (!_MinControlPointSpacing[0][3] && !_MaxControlPointSpacing[0][3]) {
    _MinControlPointSpacing[0][3] = _MaxControlPointSpacing[0][3] = avgdt;
  } else if (!_MinControlPointSpacing[0][3]) {
    _MinControlPointSpacing[0][3] = min(_MaxControlPointSpacing[0][3], avgdt);
  } else if (!_MaxControlPointSpacing[0][3]) {
    _MaxControlPointSpacing[0][3] = max(_MinControlPointSpacing[0][3], avgdt);
  }

  // By default, crop/pad FFD lattice only if domain not explicitly specified
  // and none of the transformation models is parameterised by velocities
  if (_CropPadFFD == -1) {
    _CropPadFFD = (_Domain == nullptr && !IsDiffeo(_TransformationModel) ? 1 : 0);
  }

  // Compute centers of foreground mass (if needed)
  bool centering = false;
  for (int l = 1; !centering && l <= _NumberOfLevels; ++l) {
    centering = (_Centering[l] != 0 ? true : false);
  }
  if (centering) {
    centering = (NumberOfImages() > 0);
    for (int n = 0; centering && n < NumberOfImages(); ++n) {
      centering = _Input[n]->GetAffineMatrix().IsIdentity();
    }
  }
  if (NumberOfImages() > 0 && (!_InitialGuess || centering)) {
    if (_Centroid.empty()) {
      Broadcast(LogEvent, "Computing centroids .....");
      _Centroid.resize(NumberOfImages());
      for (int n = 0; n < NumberOfImages(); ++n) {
        if (_Input[n]->CenterOfForeground(_Centroid[n], _Background[n]) == 0) {
          Broadcast(LogEvent, " failed\n");
          Throw(ERR_InvalidArgument, "Input image ", n + 1, " contains background only!");
        }
      }
      Broadcast(LogEvent, " done\n");
    }
  } else {
    _Centroid.clear();
  }

  // Optimization parameters
  double value;

  if (!Contains(_Parameter[0], REUSESTEP)) {
    // Start next line search with previously found optimal step length
    Insert(_Parameter[0], REUSESTEP, "Yes");
  }
  if (!Contains(_Parameter[0], STRICTRANGE)) {
    // Do not allow line search to reuse previously accepted step length
    // for next iteration when it is greater than the maximum allowed step.
    // This would reduce the running time of the optimization, but may not
    // find as good a solution as with smaller steps and more re-evaluations
    // of the gradient of the energy function.
    Insert(_Parameter[0], STRICTRANGE, "Yes");
  }
  // Default maximum no. of line search iterations, use the same defaults
  // as the previous rreg2, areg2, and nreg2 implementations have used
  const bool is_linear_model = IsLinear(_TransformationModel);
  int nlineiter = is_linear_model ? 20 : 12;
  if (Contains(_Parameter[0], MAXLINEITER)) {
    FromString(Get(_Parameter[0], MAXLINEITER), nlineiter);
  } else {
    // Insert at start of list as it may be overridden by other alternative
    // names for this setting such as, e.g., "No. of line iterations"...
    _Parameter[0].insert(_Parameter[0].begin(), make_pair(MAXLINEITER, ToString(nlineiter)));
  }
  if (!Contains(_Parameter[0], MAXREJECTED)) {
    // Interrupt line search sooner in case of deformable registration in order
    // to save function evaluations which with high chance are rejected anyway
    Insert(_Parameter[0], MAXREJECTED, max(nlineiter / 4, 2));
  }
  if (!Contains(_Parameter[0], MINSTEP) && !Contains(_Parameter[0], MAXSTEP)) {
    if (is_linear_model) {
      Insert(_Parameter[0], MINSTEP, .01);
      Insert(_Parameter[0], MAXSTEP, 1.);
    } else {
      // By default, limit step length to one (target) voxel unit
      const double maxres = max(avgres[0], max(avgres[1], avgres[2]));
      Insert(_Parameter[0], MINSTEP, maxres / 100.);
      Insert(_Parameter[0], MAXSTEP, maxres);
    }
  } else if (!Contains(_Parameter[0], MINSTEP)) {
    if (!FromString(Get(_Parameter[0], MAXSTEP).c_str(), value)) {
      cerr << "GenericRegistrationFilter::GuessParameter: Invalid '"
           << MAXSTEP << "' argument: " << Get(_Parameter[0], MAXSTEP) << endl;
      exit(1);
    }
    Insert(_Parameter[0], MINSTEP, value / 100.);
  } else if (!Contains(_Parameter[0], MAXSTEP)) {
    if (!FromString(Get(_Parameter[0], MINSTEP).c_str(), value)) {
      cerr << "GenericRegistrationFilter::GuessParameter: Invalid '"
           << MINSTEP << "' argument: " << Get(_Parameter[0], MINSTEP) << endl;
      exit(1);
    }
    Insert(_Parameter[0], MAXSTEP, value * 100.);
  }
  for (int level = 1; level <= _NumberOfLevels; ++level) {
    if (!Contains(_Parameter[level], MINSTEP) && !Contains(_Parameter[level], MAXSTEP)) {
      const auto   avgres = this->AverageOutputResolution(level);
      const double maxres = max(avgres._x, max(avgres._x, avgres._x));
      if (!FromString(Get(_Parameter[level-1], MINSTEP).c_str(), value)) {
        cerr << "GenericRegistrationFilter::GuessParameter: Invalid '"
             << MINSTEP << "' argument: " << Get(_Parameter[level-1], MINSTEP) << endl;
        exit(1);
      }
      Insert(_Parameter[level], MINSTEP, ToString(value));
      if (!FromString(Get(_Parameter[level-1], MAXSTEP).c_str(), value)) {
        cerr << "GenericRegistrationFilter::GuessParameter: Invalid '"
             << MAXSTEP << "' argument: " << Get(_Parameter[level-1], MAXSTEP) << endl;
        exit(1);
      }
      if (!is_linear_model && level > 1 && (value - maxres) < 1e-3) {
        value = 2. * value;
      }
      Insert(_Parameter[level], MAXSTEP, ToString(value));
    } else if (!Contains(_Parameter[level], MINSTEP)) {
      if (!FromString(Get(_Parameter[level], MAXSTEP).c_str(), value)) {
        cerr << "GenericRegistrationFilter::GuessParameter: Invalid '"
             << MAXSTEP << "' argument: " << Get(_Parameter[level], MAXSTEP) << endl;
        exit(1);
      }
      Insert(_Parameter[level], MINSTEP, value / 100.);
    } else if (!Contains(_Parameter[level], MAXSTEP)) {
      if (!FromString(Get(_Parameter[level], MINSTEP).c_str(), value)) {
        cerr << "GenericRegistrationFilter::GuessParameter: Invalid '"
             << MINSTEP << "' argument: " << Get(_Parameter[level], MINSTEP) << endl;
        exit(1);
      }
      Insert(_Parameter[level], MAXSTEP, value * 100.);
    }
  }
}

// -----------------------------------------------------------------------------
void GenericRegistrationFilter::Write(const char *fname) const
{
  ofstream to(fname);
  if (!to) {
    cerr << "Could not write configuration file " << fname << endl;
    exit(1);
  }
  PrintVersion(to, "## Version");
  for (int level = 0; level <= _NumberOfLevels; ++level) {
    to << "\n";
    if (level == 0) to << "[default]\n";
    else to << "[level " << level << "]\n";
    ParameterList params = this->Parameter(level);
    for (ParameterConstIterator it = params.begin(); it != params.end(); ++it) {
      PrintParameter(to, it->first, it->second);
    }
  }
  to.close();
}

// =============================================================================
// Execution
// =============================================================================

// -----------------------------------------------------------------------------
void GenericRegistrationFilter::Run()
{
  MIRTK_START_TIMING();

  // Guess parameters not specified by user
  this->GuessParameter();

  // Initialize image resolution pyramid
  this->InitializePyramid();
  this->InitializePointSets();

  // Make initial guess of transformation if none provided
  const Transformation * const dofin = _InitialGuess;
  if (!_InitialGuess && IsLinear(_TransformationModel.front())) {
    _InitialGuess = this->MakeInitialGuess();
  }

  MIRTK_DEBUG_TIMING(1, "initialization of registration");

  // For each transformation model (usually increasing number of DoFs)...
  Iteration model(0, static_cast<int>(_TransformationModel.size()));
  while (!model.End()) {
    _CurrentModel = _TransformationModel[model.Iter()];

    // Broadcast status message
    if (_TransformationModel.size() > 1) {
      string msg = "\n\nRegistration with ";
      msg += ToPrettyString(_CurrentModel);
      msg += " model\n";
      Broadcast(StatusEvent, msg.c_str());
    }

    // Run multi-resolution registration
    // (memorizing and restoring settings that will possibly be modified)
    bool merge = _MergeGlobalAndLocalTransformation;
    this->MultiResolutionOptimization();
    _MergeGlobalAndLocalTransformation = merge;

    // Delete previous transformation
    if (_InitialGuess != dofin) delete _InitialGuess;
    _InitialGuess   = _Transformation;
    _Transformation = NULL;

    // Continue with next transformation model
    ++model;
  }

  // Restore initial user guess
  _InitialGuess = dofin;

  MIRTK_DEBUG_TIMING(1, "registration");
}

// -----------------------------------------------------------------------------
void GenericRegistrationFilter::MultiResolutionOptimization()
{
  // For each resolution level (coarse to fine)...
  // Note: Zero-th level is used to store global registration settings
  Iteration level(_NumberOfLevels, _FinalLevel - 1);
  while (!level.End()) {
    _CurrentLevel = level.Iter();
    MIRTK_START_TIMING();

    // Initialize registration at current resolution
    Broadcast(InitEvent, &level);
    this->Initialize();

    // Solve registration problem by optimizing energy function
    Broadcast(StartEvent, &level);
    _Optimizer->Run();
    Broadcast(EndEvent, &level);

    // Finalize registration at current resolution
    this->Finalize();
    Broadcast(FinishEvent, &level);

    MIRTK_DEBUG_TIMING(2, "registration at level " << level.Iter());
    ++level;
  }
}

// -----------------------------------------------------------------------------
void GenericRegistrationFilter::InitializePyramid()
{
  MIRTK_START_TIMING();

  // Note: Level indices are in the range [1, N]
  const blocked_range  <int> images (0,  NumberOfImages());
  const blocked_range  <int> levels (1, _NumberOfLevels + 1);
  const blocked_range2d<int> pyramid(1, _NumberOfLevels + 1, 0, NumberOfImages());
  const blocked_range  <int> &level = images;

  // Allocate image list for each level even if empty
  _Image.resize(_NumberOfLevels + 1);

  if (NumberOfImages() > 0) {

    // Instantiate resolution pyramid
    for (int l = 1; l <= _NumberOfLevels; ++l) {
      _Image[l].resize(NumberOfImages());
    }

    // Use minimum intensity value to pad image unless user specified
    // a background value above the minimum intensity value. The background
    // value is not used here such that when user set no background value,
    // the blurring extends into the extended image margin.
    //
    // Note: Outside value always greater or equal background value.
    Array<double> outside(NumberOfImages());
    for (int n = 0; n < NumberOfImages(); ++n) {
      outside[n] = +inf;
      const int nvox = _Input[n]->NumberOfVoxels();
      for (int vox = 0; vox < nvox; ++vox) {
        outside[n] = min(outside[n], _Input[n]->GetAsDouble(vox));
      }
      if (IsInf(outside[n]) || outside[n] < _Background[n]) {
        outside[n] = _Background[n];
      }
    }

    // Copy/cast foreground of input images
    if (_CropPadImages) {
      Broadcast(LogEvent, "Crop/pad images .........");
      CropImages crop(_Input, _Background, outside, _Resolution[1], _Blurring[1], _Image[1]);
      parallel_for(images, crop);
    } else {
      Broadcast(LogEvent, "Padding images ..........");
      PadImages pad(_Input, _Background, _Image[1]);
      parallel_for(images, pad);
    }
    Broadcast(LogEvent, " done\n");

    MIRTK_DEBUG_TIMING(1, (_CropPadImages ? "cropping" : "padding") << " of images");
    MIRTK_RESET_TIMING();

    // Rescale input intensities from [min, max] to [eps, 1] such that image
    // gradient vectors used in transformation gradient computation have
    // comparable magnitude. This is only useful for symmetric and inverse
    // consistent registration energy functions where neither image should
    // have a stronger influence simply because of different intensity range.
    //
    // Note: The background is mapped to 0, hence the use of a small eps.
    const double _MinRescaledIntensity = 1e-3;
    if (_MaxRescaledIntensity > _MinRescaledIntensity && !IsInf(_MaxRescaledIntensity)) {
      Broadcast(LogEvent, "Rescaling images ........");
      for (int n = 0; n < NumberOfImages(); ++n) {
        _Image[1][n].ResetBackgroundValueAsDouble(NaN);
      }
      Rescale rescale(_Image[1], VoxelType(_MinRescaledIntensity), VoxelType(_MaxRescaledIntensity));
      parallel_for(images, rescale);
      for (int n = 0; n < NumberOfImages(); ++n) {
        _Image[1][n].ResetBackgroundValueAsDouble(0.);
        _Background[n] = outside[n] = 0.;
      }
      Broadcast(LogEvent, " done\n");
      MIRTK_DEBUG_TIMING(1, "rescaling of images");
      MIRTK_RESET_TIMING();
    }

    // Resample images to current resolution
    //
    // The images are in fact resampled after each step by the respective
    // RegisteredImage instance using the current transformation estimate.
    // As this class yet computes the image derivatives using finite differences
    // with step size equal to one voxel, the input images must still be
    // downsampled beforehand. Alternatively, if only downsampling by a factor
    // of two is applied at each resolution level, the finite differences step
    // size could be increased by this downsampling factor instead to save the
    // intermediate resampling and interpolation. Actually downsampling the images
    // beforehand, however, does not have the potential of surprise when inspecting
    // the debug output images and might result in buggy implementations which
    // assume the images would be downsampled during the initialization as done
    // also by previous registration packages.
    //
    // Downsampling with padding ensures that no background is "smeared" into
    // the foreground and is faster. However, in particular for low resolutions,
    // the edges of the images downsampled without considering the background
    // are smoother and may therefore better guide the optimization.
    //
    // On the other hand, at the finest resolution, sharp foreground boundaries
    // can result in high gradients which may lead to undesired results. Either
    // exclude background from gradient computation or smooth before finite
    // difference compuation (or use derivative of Gaussian filter).
    const Array<double> *padding = (_DownsampleWithPadding ? &_Background : nullptr);

    // Downsample (blur and resample by factor 2) if Gaussian pyramid is used.
    // Otherwise just copy first level to remaining levels which will be
    // blurred and resampled by the following processing steps. Optionally,
    // the images are cropped to minimal foreground size while being copied.
    // The recursive computation of the Gaussian pyramid is more efficient
    // than blurring and resampling the input image for each level separately.
    if (_UseGaussianResolutionPyramid && _NumberOfLevels > 1) {
      Broadcast(LogEvent, "Downsample images .......");
      if (debug_time) Broadcast(LogEvent, "\n");
    }
    for (int l = 2; l <= _NumberOfLevels; ++l) {
      if (_UseGaussianResolutionPyramid) {
        DownsampleImages downsample(_Image, l, &_Background, &outside, padding, &_Blurring[l], _CropPadImages);
        parallel_for(level, downsample);
      } else if (_CropPadImages) {
        CropImages crop(_Image[1], _Background, outside, _Resolution[l], _Blurring[l], _Image[l]);
        parallel_for(level, crop);
      } else {
        CopyImages copy(_Image[1], _Image[l]);
        parallel_for(level, copy);
      }
    }
    if (_UseGaussianResolutionPyramid && _NumberOfLevels > 1) {
      if (debug_time) Broadcast(LogEvent, "Downsample images .......");
      Broadcast(LogEvent, " done\n");
    }

    // Blur images (by default only if no Gaussian pyramid with implicit blurring is used)
    bool anything_to_blur = false;
    for (int l = 1; l <= _NumberOfLevels;   ++l)
    for (int n = 0; n <   NumberOfImages(); ++n) {
      if (_Blurring[l][n] > .0) anything_to_blur = true;
    }
    if (anything_to_blur) {
      Broadcast(LogEvent, "Blurring images .........");
      if (debug_time) Broadcast(LogEvent, "\n");
      BlurImages blur(_Image, _Blurring, padding);
      parallel_for(pyramid, blur);
      if (debug_time) Broadcast(LogEvent, "Blurring images .........");
      Broadcast(LogEvent, " done\n");
    }

    // Resample images after blurring if no Gaussian pyramid is used
    if (_UseGaussianResolutionPyramid) {
      for (int l = 1; l <= _NumberOfLevels;   ++l)
      for (int n = 0; n <   NumberOfImages(); ++n) {
        _Resolution[l][n]._x = _Image[l][n].XSize();
        _Resolution[l][n]._y = _Image[l][n].YSize();
        _Resolution[l][n]._z = _Image[l][n].ZSize();
      }
    } else {
      Broadcast(LogEvent, "Resample images .........");
      if (debug_time) Broadcast(LogEvent, "\n");
      ResampleImages resample(_Image, _Resolution, outside, padding);
      parallel_for(pyramid, resample);
      if (debug_time) Broadcast(LogEvent, "Resample images .........");
      Broadcast(LogEvent, " done\n");
    }

    // Set background value to be considered by RegisteredImage for
    // image gradient computation and image interpolation (resampling)
    for (int l = 1; l <= _NumberOfLevels;   ++l)
    for (int n = 0; n <   NumberOfImages(); ++n) {
      if (padding) {
        _Image[l][n].PutBackgroundValueAsDouble((*padding)[n]);
      } else {
        _Image[l][n].ClearBackgroundValue();
      }
    }
  } // if (NumberOfImages() > 0)

  // Resample domain mask
  _Mask.resize(_NumberOfLevels + 1, nullptr);
  if (_Domain) {
    if (_CropPadImages) {
      Broadcast(LogEvent, "Cropping mask ...........");
      if (debug_time) Broadcast(LogEvent, "\n");
      _Mask[0] = CropMask(_Domain);
      Broadcast(LogEvent, " done\n");
    } else {
      _Mask[0] = new BinaryImage(*_Domain);
      for (int vox = 0; vox < _Mask[0]->NumberOfVoxels(); ++vox) {
        if (_Mask[0]->Get(vox) != 0) _Mask[0]->Put(vox, 1);
      }
    }
    Broadcast(LogEvent, "Resample mask ...........");
    if (debug_time) Broadcast(LogEvent, "\n");
    Array<Vector3D<double> > res(_NumberOfLevels + 1);
    for (int l = 1; l <= _NumberOfLevels; ++l) {
      res[l] = this->AverageOutputResolution(l);
    }
    ResampleMask resample(_Mask[0], _Mask, res);
    parallel_for(levels, resample);
    if (debug_time) Broadcast(LogEvent, "Resample mask ...........");
    Broadcast(LogEvent, " done\n");
  }

  MIRTK_DEBUG_TIMING(1, "downsampling of images");
}

// -----------------------------------------------------------------------------
void GenericRegistrationFilter::InitializePointSets()
{
  _PointSet.resize(_NumberOfLevels + 1); // also when unused!
  if (NumberOfPointSets() == 0) return;

#if MIRTK_Registration_WITH_PointSet
  // Copy input point sets to every level (pointers only)
  for (int l = 0; l <= _NumberOfLevels; ++l) _PointSet[l] = _PointSetInput;

  // Remesh input surfaces
  for (int l = 1; l <= _NumberOfLevels; ++l) {
    RemeshSurfaces remesh(l, _PointSetInput, _PointSet, _MinEdgeLength, _MaxEdgeLength);
    parallel_for(blocked_range<int>(0, NumberOfPointSets()), remesh);
  }
#endif // MIRTK_Registration_WITH_PointSet
}

// -----------------------------------------------------------------------------
void GenericRegistrationFilter::Initialize()
{
  MIRTK_START_TIMING();

  // Initialize output of sub-registration at current resolution
  this->InitializeOutput();

  // Initialize registration energy function
  this->InitializeEnergy();

  // Initialize optimizer of registration energy
  this->InitializeOptimizer();

  MIRTK_DEBUG_TIMING(2, "initialization of level " << _CurrentLevel);
}

// -----------------------------------------------------------------------------
void GenericRegistrationFilter::InitializeStatus(HomogeneousTransformation *lin)
{
  const int ndofs = lin->NumberOfDOFs();
  if (!_RegisterX) {
    _Transformation->PutStatus(TX, Passive);
    _Transformation->PutStatus(RY, Passive);
    _Transformation->PutStatus(RZ, Passive);
    if (SX  < ndofs) _Transformation->PutStatus(SX,  Passive);
    if (SXY < ndofs) _Transformation->PutStatus(SXY, Passive);
    if (SXZ < ndofs) _Transformation->PutStatus(SXZ, Passive);
  }
  if (!_RegisterY) {
    _Transformation->PutStatus(TY, Passive);
    _Transformation->PutStatus(RX, Passive);
    _Transformation->PutStatus(RZ, Passive);
    if (SY  < ndofs) _Transformation->PutStatus(SY,  Passive);
    if (SXY < ndofs) _Transformation->PutStatus(SXY, Passive);
    if (SYZ < ndofs) _Transformation->PutStatus(SYZ, Passive);
  }
  if (!_RegisterZ) {
    _Transformation->PutStatus(TZ, Passive);
    _Transformation->PutStatus(RX, Passive);
    _Transformation->PutStatus(RY, Passive);
    if (SZ  < ndofs) _Transformation->PutStatus(SZ,  Passive);
    if (SXZ < ndofs) _Transformation->PutStatus(SXZ, Passive);
    if (SYZ < ndofs) _Transformation->PutStatus(SYZ, Passive);
  }
}

// -----------------------------------------------------------------------------
void GenericRegistrationFilter::InitializeStatus(FreeFormTransformation *ffd)
{
  const bool diffeo = IsDiffeo(_CurrentModel);

  if (_CropPadFFD || !diffeo) {
    if (_Mask[_CurrentLevel]) {

      // Initialize status of control points
      InitializeCPStatusGivenDomainMask init_status(_Mask[_CurrentLevel], ffd,
                                                    _RegisterX, _RegisterY, _RegisterZ);
      blocked_range<int> cps(0, ffd->NumberOfCPs());
      parallel_for(cps, init_status);

    } else {

      // Determine target data sets
      Array<bool> is_target_image(NumberOfImages());
      for (int n = 0; n < NumberOfImages(); ++n) {
        is_target_image[n] = !IsMovingImage(n);
      }
      #if MIRTK_Registration_WITH_PointSet
        Array<bool> is_moving_pointset(NumberOfPointSets());
        for (int n = 0; n < NumberOfPointSets(); ++n) {
          is_moving_pointset[n] = IsMovingPointSet(n);
        }
      #endif // MIRTK_Registration_WITH_PointSet

      // In case of fluid multi-level transformation, apply the global transformation
      // to the target images because the FFDs are defined on this transformed lattice
      UniquePtr<Matrix[]> smat;
      ResampledImageType *image;
      const FluidFreeFormTransformation *fluid;
      if ((fluid = dynamic_cast<const FluidFreeFormTransformation *>(_Transformation))) {
        smat.reset(new Matrix[NumberOfImages()]);
        for (int n = 0; n < NumberOfImages(); ++n) {
          if (is_target_image[n]) {
            image   = const_cast<ResampledImageType *>(&_Image[_CurrentLevel][n]);
            smat[n] = image->GetAffineMatrix();
            image->PutAffineMatrix(fluid->GetGlobalTransformation()->GetMatrix());
          }
        }
      }

      // Initialize status of control points
      InitializeCPStatus init_status(_Image[_CurrentLevel], is_target_image, ffd,
                                     #if MIRTK_Registration_WITH_PointSet
                                       _PointSet[_CurrentLevel], is_moving_pointset,
                                     #endif // MIRTK_Registration_WITH_PointSet
                                     _RegisterX, _RegisterY, _RegisterZ);
      blocked_range<int> cps(0, ffd->NumberOfCPs());
      parallel_for(cps, init_status);

      // Restore affine transformation matrices of input images
      if (smat) {
        for (int n = 0; n < NumberOfImages(); ++n) {
          if (is_target_image[n]) {
            image = const_cast<ResampledImageType *>(&_Image[_CurrentLevel][n]);
            image->PutAffineMatrix(smat[n]);
          }
        }
      }

    }

    // Discard passive DoFs to reduce memory/disk use and speed up computations
    if (_CropPadFFD) {
      const int margin = (diffeo ? 2 : 1) * ffd->KernelSize();
      ffd->CropPadPassiveCPs(margin, margin, margin, 0, true);
    }
  }

  // In case of a transformation parameterized by a (stationary) velocity
  // field, all control points are active as each of them may influence a
  // trajectory that starts (and ends) within the foreground image region.
  if (diffeo) {
    Transformation::DOFStatus sx, sy, sz;
    for (int cl = 0; cl < ffd->T(); ++cl)
    for (int ck = 0; ck < ffd->Z(); ++ck)
    for (int cj = 0; cj < ffd->Y(); ++cj)
    for (int ci = 0; ci < ffd->X(); ++ci) {
      sx = _RegisterX ? Active : Passive;
      sy = _RegisterY ? Active : Passive;
      sz = _RegisterZ ? Active : Passive;
      ffd->PutStatus(ci, cj, ck, cl, sx, sy, sz);
    }
  }

  // Enforce Dirichlet boundary condition by setting parameters at FFD boundary
  // to zero and forcing the CPs to be passive such that they are not modified
  //
  // Note: Condition not applied in temporal dimension as we usually only
  //       have at most one extra volume of CPs outside the period of the
  //       FFD time domain. Moreover, extrapolation could be periodic in time.
  if (_DirichletBoundaryCondition) {
    const int border_width = ffd->KernelRadius();
    for (int cl = 0; cl < ffd->T(); ++cl) {
      for (int m = 0; m < border_width; ++m) {
        for (int ck = m; ck < ffd->Z(); ck += ffd->Z() - m - 1)
        for (int cj = m; cj < ffd->Y(); cj += ffd->Y() - m - 1)
        for (int ci = m; ci < ffd->X(); ci += ffd->X() - m - 1) {
          ffd->Put(ci, cj, ck, cl, 0., 0., 0.);
          ffd->PutStatus(ci, cj, ck, cl, Passive, Passive, Passive);
        }
      }
    }
  }
}

// -----------------------------------------------------------------------------
void GenericRegistrationFilter::InitializeStatus()
{
  MIRTK_START_TIMING();

  FreeFormTransformation    *ffd = NULL;
  MultiLevelTransformation *mffd = NULL;
  HomogeneousTransformation *lin = NULL;

  ( ffd = dynamic_cast<FreeFormTransformation    *>(_Transformation)) ||
  (mffd = dynamic_cast<MultiLevelTransformation  *>(_Transformation)) ||
  ( lin = dynamic_cast<HomogeneousTransformation *>(_Transformation));

  if (mffd) {
    Vector3D<double> res = this->AverageOutputResolution();
    for (int lvl = mffd->NumberOfLevels() - 1; lvl >= 0; --lvl) {
      if (!mffd->LocalTransformationIsActive(lvl)) continue;
      FreeFormTransformation *ffd = mffd->GetLocalTransformation(lvl);
      if (mffd->NumberOfActiveLevels() > 2 &&                // keep at least 2 active levels
          ((ffd->X() > 1 && ffd->GetXSpacing() < res._x) ||  // to be able to distinguish
           (ffd->Y() > 1 && ffd->GetYSpacing() < res._y) ||  // simultaneous optimization of
           (ffd->Z() > 1 && ffd->GetZSpacing() < res._z))) { // multiple levels from sequential
        mffd->LocalTransformationStatus(lvl, Passive);       // optimization
      } else {
        this->InitializeStatus(ffd);
      }
    }
  }
  else if (ffd) this->InitializeStatus(ffd);
  else if (lin) this->InitializeStatus(lin);

  MIRTK_DEBUG_TIMING(4, "initialization of " << (lin ? "DoF" : "control point") << " status");
}

// -----------------------------------------------------------------------------
TransformationType GenericRegistrationFilter::TransformationType()
{
  enum TransformationType type = ToTransformationType(_CurrentModel, _RegistrationDomain);
  if (type == TRANSFORMATION_UNKNOWN) {
    cerr << "GenericRegistrationFilter::TransformationType: Unknown transformation model: " << _CurrentModel << endl;
    exit(1);
  }
  return type;
}

// -----------------------------------------------------------------------------
void GenericRegistrationFilter::InitializeTransformation()
{
  MIRTK_START_TIMING();

  // ---------------------------------------------------------------------------
  // Determine if global initial guess must be merged into local transformation.
  // This is currently required by an inverse consistent registration which is
  // not based on a stationary velocity field transformation model.
  //
  // See also ApplyInitialGuess
  if (_CurrentModel != TM_BSplineSVFFD || _MultiLevelMode != MFFD_LogSum) {
    if (!_MergeGlobalAndLocalTransformation) {
      Array<ImageSimilarityInfo>::const_iterator sim;
      for (sim = _ImageSimilarityInfo.begin(); sim != _ImageSimilarityInfo.end(); ++sim) {
        if (sim->_SourceTransformation.IsBackwardTransformation() ||
            sim->_TargetTransformation.IsBackwardTransformation()) {
          _MergeGlobalAndLocalTransformation = true;
          break;
        }
      }
    }
    if (!_MergeGlobalAndLocalTransformation) {
      Array<PointSetDistanceInfo>::const_iterator dist;
      for (dist = _PointSetDistanceInfo.begin(); dist != _PointSetDistanceInfo.end(); ++dist) {
        if (dist->_SourceTransformation.IsBackwardTransformation() ||
            dist->_TargetTransformation.IsBackwardTransformation()) {
          _MergeGlobalAndLocalTransformation = true;
          break;
        }
      }
    }
  }

  // ---------------------------------------------------------------------------
  // Instantiate new transformation of selected model/type
  _Transformation = Transformation::New(this->TransformationType());

  // Set non-DoF parameters
  _Transformation->Parameter(_Parameter[0]);
  _Transformation->Parameter(_Parameter[_CurrentLevel]);

  FreeFormTransformation *ffd;
  ffd = dynamic_cast<FreeFormTransformation *>(_Transformation);
  if (!ffd) return;

  // ---------------------------------------------------------------------------
  // Instantiate multi-level free-form deformation of selected model/type
  MultiLevelTransformation *mffd = NULL;

  switch (_MultiLevelMode) {
    case MFFD_None: // discarded below again
    case MFFD_Default:
    case MFFD_Sum:
      mffd = new MultiLevelFreeFormTransformation();
      break;
    case MFFD_Fluid:
      mffd = new FluidFreeFormTransformation();
      break;
    case MFFD_LogSum:
      if (dynamic_cast<BSplineFreeFormTransformationSV *>(_Transformation) == NULL) {
        cout << endl;
        cerr << "Multi-level mode " << ToString(MFFD_LogSum)
        << " requires the BSplineSVFFD transformation model!" << endl;
        exit(1);
      }
      mffd = new MultiLevelStationaryVelocityTransformation();
      break;
    default:
      cout << endl;
      cerr << "The " << ToString(_MultiLevelMode) << " multi-level transformation mode is not supported" << endl;
      exit(1);
  }

  // Set non-DoF parameters
  mffd->Parameter(_Parameter[0]);
  mffd->Parameter(_Parameter[_CurrentLevel]);

  // ---------------------------------------------------------------------------
  // Compute domain on which free-form deformation must be defined
  struct ImageAttributes domain = _RegistrationDomain;

  if (_InitialGuess && !_InitialGuess->IsIdentity()) {
    const HomogeneousTransformation *ilin;
    ilin = dynamic_cast<const HomogeneousTransformation *>(_InitialGuess);
    if (!ilin) {
      const MultiLevelFreeFormTransformation *iffd;
      iffd = dynamic_cast<const MultiLevelFreeFormTransformation *>(_InitialGuess);
      if (iffd) ilin = iffd->GetGlobalTransformation();
    }
    if (ilin) {
      // In case the global transformation is to be merged into the local one,
      // make sure that the domain on which the local transformation is defined
      // is large enough to avoid unpleasant boundary effects
      if (_MergeGlobalAndLocalTransformation) {
        domain = ffd->ApproximationDomain(domain, _InitialGuess);
      // In case of fluid composition of global and local transformation,
      // i.e., T = T_local o T_global, linearly transform attributes such that
      // local transformation is defined for the mapped image region
      } else if (_MultiLevelMode == MFFD_Fluid) {
        domain.PutAffineMatrix(ilin->GetMatrix());
      }
    }
  }

  // ---------------------------------------------------------------------------
  // Initialize levels of multi-level transformation

  // Note: If minimum control point spacing is actually greater than the
  //       maximum control point spacing, the spacing in this dimension is
  //       decreased from level to level instead of increased. By swapping
  //       the order of these input parameters, the user can reverse the order
  //       of the levels in the multi-level free-form deformation stack.
  //       This makes no difference for the classical MFFD, but for the
  //       fluid transformation where the order of composition matters.

  const double * const min_ds = _MinControlPointSpacing[_CurrentLevel];
  const double * const max_ds = _MaxControlPointSpacing[_CurrentLevel];

  const MultiLevelTransformation *mffdin = NULL;
  const FreeFormTransformation   *ffdin  = NULL;
  (mffdin = dynamic_cast<const MultiLevelTransformation *>(_InitialGuess)) ||
  (ffdin  = dynamic_cast<const FreeFormTransformation   *>(_InitialGuess));
  if (mffdin && mffdin->NumberOfLevels() == 1) {
    ffdin = mffdin->GetLocalTransformation(0);
  }

  // If...
  if (// ...levels of FFD are not optimized simultaneously
      fequal(min_ds[0], max_ds[0]) && fequal(min_ds[1], max_ds[1]) && fequal(min_ds[2], max_ds[2]) &&
      // ...input FFD model is identical to output FFD model
      ffdin && strcmp(ffdin->NameOfClass(), ffd->NameOfClass()) == 0 &&
      // ...spacing of FFD models is identical
      fequal(ffdin->GetXSpacing(), max_ds[0]) &&
      fequal(ffdin->GetYSpacing(), max_ds[1]) &&
      fequal(ffdin->GetZSpacing(), max_ds[2]) &&
      // ...input MFFD model is identical to output MFFD model (if any used)
      (!mffdin || (_MultiLevelMode != MFFD_None && strcmp(mffdin->NameOfClass(), mffd->NameOfClass()) == 0))) {
    // then copy input transformation and continue optimizing it
    if (_MultiLevelMode == MFFD_None) {
      delete mffd;
      _Transformation = Transformation::New(ffdin);
      _Transformation->Parameter(_Parameter[0]);
      _Transformation->Parameter(_Parameter[_CurrentLevel]);
    } else {
      Transformation *copy = Transformation::New(ffdin);
      copy->Parameter(_Parameter[0]);
      copy->Parameter(_Parameter[_CurrentLevel]);
      mffd->PushLocalTransformation(dynamic_cast<FreeFormTransformation *>(copy));
      mffd->LocalTransformationStatus(mffd->NumberOfLevels()-1, Active);
      if (mffdin) {
        mffd->GetGlobalTransformation()->PutMatrix(mffdin->GetGlobalTransformation()->GetMatrix());
      }
      _Transformation = mffd;
    }
    MIRTK_DEBUG_TIMING(4, "copy of input transformation");
    return;
  }

  double ds  [4] = {.0, .0, .0, .0};
  double prev[4] = {.0, .0, .0, .0};
  double next[4] = {max_ds[0], max_ds[1], max_ds[2], max_ds[3]};
  bool   done = false, skip = false;

  // Extend domain to add a layer of (active) control points at the boundary
  if (_CropPadImages) {
    const double margin = (!_CropPadFFD && IsDiffeo(_CurrentModel) ? 2. : 1.) * ffd->KernelRadius();
    if (domain._x > 1) domain._dx += margin * max(min_ds[0], max_ds[0]) / (domain._x - 1);
    if (domain._y > 1) domain._dy += margin * max(min_ds[1], max_ds[1]) / (domain._y - 1);
    if (domain._z > 1) domain._dz += margin * max(min_ds[2], max_ds[2]) / (domain._z - 1);
  }
  // Add layer of (active) control points at the outermost time points
  // of a 4D FFD if it is not extended periodically by the extrapolator
  enum ExtrapolationMode m = ffd->ExtrapolationMode();
  const bool periodic = (m == ExtrapolationWithPeriodicTime(m));
  if (!periodic) {
    if (domain._t > 1) {
      // Note: Image/FFD lattices are not centered in the temporal domain
      const double margin = ffd->KernelRadius();
      domain._dt      += margin * max(min_ds[3], max_ds[3]) / (domain._t - 1);
      domain._torigin -= margin * max(min_ds[3], max_ds[3]) / 2.0;
    }
  }

  // At least two control points in each (used) dimension
  const double threshold[4] = {
    (domain._x - 1) * domain._dx,
    (domain._y - 1) * domain._dy,
    (domain._z - 1) * domain._dz,
    (domain._t - 1) * domain._dt
  };

  do {
    skip = true;
    for (int d = 0; d < 4; ++d) {
      ds[d] = next[d];
      if (ds[d] > threshold[d]) ds[d] = threshold[d];
      if (ds[d] != prev[d]) skip  = false;
    }

    if (!skip) {
      // Instantiate free-form transformation
      // Note: At first iteration, use the previously instantiated object.
      if (mffd->NumberOfLevels() > 0) {
        _Transformation = Transformation::New(this->TransformationType());
        _Transformation->Parameter(_Parameter[0]);
        _Transformation->Parameter(_Parameter[_CurrentLevel]);
        // Type is the same as before, therefore no need for dynamic_cast
        ffd = reinterpret_cast<FreeFormTransformation *>(_Transformation);
      }
      // Initialize FFD with desired control point spacing
      ffd->Initialize(ffd->DefaultAttributes(domain, ds[0], ds[1], ds[2], ds[3]));
      memcpy(prev, ds, 4 * sizeof(double));
      // Push FFD onto MFFD stack
      mffd->PushLocalTransformation(ffd);
    }

    // Control point spacing of next level
    done = true;
    for (int d = 0; d < 4; ++d) {
      if (min_ds[d] < max_ds[d]) {
        next[d] = next[d] / 2.0;
        if (next[d] >= min_ds[d]) done = false;
      } else if (max_ds[d] < min_ds[d]) {
        next[d] = next[d] * 2.0;
        if (next[d] <= min_ds[d]) done = false;
      }
    }
  } while (!done);

  if (mffd->NumberOfLevels() == 0) {
    cout << endl;
    cerr << "Invalid registration domain! Try using a foreground mask image." << endl;
    exit(1);
  }

  // Make all levels active, status may be set to passive by InitializeStatus
  for (int l = 0; l < mffd->NumberOfLevels(); ++l) {
    mffd->LocalTransformationStatus(l, Active);
  }

  // ---------------------------------------------------------------------------
  // Discard multi-level transformation if multi-level mode is None
  if (_MultiLevelMode == MFFD_None) {
    if (mffd->NumberOfLevels() != 1) {
      cout << endl;
      cerr << "Multi-level transformation mode cannot be None if multiple levels are optimized simultaneously" << endl;
      exit(1);
    }
    _Transformation = mffd->PopLocalTransformation();
    delete mffd;
  } else {
    _Transformation = mffd;
  }

  MIRTK_DEBUG_TIMING(4, "instantiation of transformation");
}

// -----------------------------------------------------------------------------
Transformation *GenericRegistrationFilter::MakeInitialGuess()
{
  UniquePtr<Transformation> dofin;

  // Use identity transformation as initial guess for longitudinal registration
  if (_RegistrationDomain._t > 2 || (_RegistrationDomain._t == 2 && IsSpatioTemporal(_TransformationModel))) {
    return nullptr;
  }

  double tx = .0, ty = .0, tz = .0;
  int    t, s, n = 0;

  // ---------------------------------------------------------------------------
  Array<ImageSimilarityInfo>::const_iterator sim;
  for (sim = _ImageSimilarityInfo.begin(); sim != _ImageSimilarityInfo.end(); ++sim) {
    // Determine which of the two input images is the target
    t = -1;
    if (!sim->_TargetTransformation.IsForwardTransformation()) t = sim->_TargetIndex;
    if (!sim->_SourceTransformation.IsForwardTransformation()) t = (t == -1) ? sim->_SourceIndex : -1;
    // Skip if the energy formulation is ambiguous
    if (t == -1) continue;
    s = (t == sim->_TargetIndex) ? sim->_SourceIndex : sim->_TargetIndex;
    // Add displacement of image centroids
    tx += _Centroid[s]._x - _Centroid[t]._x;
    ty += _Centroid[s]._y - _Centroid[t]._y;
    tz += _Centroid[s]._z - _Centroid[t]._z;
    ++n;
  }

  // ---------------------------------------------------------------------------
  #if MIRTK_Registration_WITH_PointSet
    double tc[3], sc[3];
    Array<PointSetDistanceInfo>::const_iterator pdm;
    for (pdm = _PointSetDistanceInfo.begin(); pdm != _PointSetDistanceInfo.end(); ++pdm) {
      // Determine which of the two input data sets is the target
      t = -1;
      if (pdm->_TargetTransformation.IsForwardTransformation()) t = pdm->_TargetIndex;
      if (pdm->_SourceTransformation.IsForwardTransformation()) t = (t == -1) ? pdm->_SourceIndex : -1;
      // Skip if the energy formulation is ambiguous
      if (t == -1) continue;
      s = (t == pdm->_TargetIndex) ? pdm->_SourceIndex : pdm->_TargetIndex;
      // Add displacement of bounding box centers
      _PointSetInput[t]->GetCenter(tc);
      _PointSetInput[s]->GetCenter(sc);
      tx += sc[0] - tc[0];
      ty += sc[1] - tc[1];
      tz += sc[2] - tc[2];
      ++n;
    }
  #endif // MIRTK_Registration_WITH_PointSet

  // ---------------------------------------------------------------------------
  // Set initial translation to average displacement of input data centroids
  if (n > 0) {
    Broadcast(LogEvent, "Make initial guess ......");
    UniquePtr<RigidTransformation> rigid(new RigidTransformation());
    rigid->PutTranslationX(tx / n);
    rigid->PutTranslationY(ty / n);
    rigid->PutTranslationZ(tz / n);
    dofin.reset(rigid.release());
    Broadcast(LogEvent, " done\n");
  }

  return dofin.release();
}

// -----------------------------------------------------------------------------
void GenericRegistrationFilter::ApplyInitialGuess()
{
  // Just copy parameters whenever possible
  if (_Transformation->CopyFrom(_InitialGuess)) return;

  // Input...
  const HomogeneousTransformation        *ilin = NULL; // ...linear transformation
  const FreeFormTransformation           *iffd = NULL; // or non-linear  FFD
  const MultiLevelFreeFormTransformation *isum = NULL; // or multi-level FFD

  (ilin = dynamic_cast<const HomogeneousTransformation        *>(_InitialGuess)) ||
  (iffd = dynamic_cast<const FreeFormTransformation           *>(_InitialGuess)) ||
  (isum = dynamic_cast<const MultiLevelFreeFormTransformation *>(_InitialGuess));

  if (isum) {
    if (isum->NumberOfLevels() == 0) {
      ilin = isum->GetGlobalTransformation();
      isum = nullptr;
    } else if (isum->NumberOfLevels() == 1 && isum->GetGlobalTransformation()->IsIdentity()) {
      iffd = isum->GetLocalTransformation(0);
      isum = nullptr;
    }
  }

  // Output...
  HomogeneousTransformation        *olin  = NULL; // ...linear transformation
  FreeFormTransformation           *offd  = NULL; // or non-linear FFD
  MultiLevelTransformation         *omffd = NULL; // or multi-level FFD
  MultiLevelFreeFormTransformation *osum  = NULL; // (i.e., additive MFFD)

  ( olin = dynamic_cast<HomogeneousTransformation *>(_Transformation)) ||
  ( offd = dynamic_cast<FreeFormTransformation    *>(_Transformation)) ||
  (omffd = dynamic_cast<MultiLevelTransformation  *>(_Transformation));

  if (omffd) {
    const int nactive = omffd->NumberOfActiveLevels();
    if (nactive == 0) {
      cerr << "GenericRegistrationFilter::ApplyInitialGuess:"
              " Expected output MFFD to have at least one active level!" << endl;
      exit(1);
    } else if (nactive == 1) {
      for (int l = omffd->NumberOfLevels(); l >= 0; --l) {
        if (!omffd->LocalTransformationIsActive(l)) continue;
        offd = omffd->GetLocalTransformation(l);
      }
    }
    osum = dynamic_cast<MultiLevelFreeFormTransformation *>(omffd);
  }

  // Copy global transformation
  if (ilin) {
    if (olin) {
      olin->CopyFrom(ilin);
      return;
    } else if (omffd && !_MergeGlobalAndLocalTransformation) {
      omffd->GetGlobalTransformation()->CopyFrom(ilin);
      return;
    }
  // Copy local transformation
  } else if (iffd && offd) {
    if (offd->CopyFrom(iffd)) return;
  // Copy global and local transformation (additive MFFD only!)
  } else if (isum && isum->NumberOfLevels() == 1 &&
             osum && offd && !_MergeGlobalAndLocalTransformation) {
    osum->GetGlobalTransformation()->CopyFrom(isum->GetGlobalTransformation());
    if (offd->CopyFrom(isum->GetLocalTransformation(0))) return;
  }

  // Determine common attributes of (downsampled) target images
  struct ImageAttributes domain;
  if (_Mask[_CurrentLevel]) {
    domain = _Mask[_CurrentLevel]->Attributes();
  } else {
    Array<struct ImageAttributes> attrs;
    Array<ImageSimilarityInfo>::const_iterator sim;
    for (sim = _ImageSimilarityInfo.begin(); sim != _ImageSimilarityInfo.end(); ++sim) {
      if (sim->IsSymmetric() || sim->_TargetTransformation.IsIdentity()) {
        attrs.push_back(OrthogonalFieldOfView(this->ImageAttributes(sim->_TargetIndex)));
      }
      if (sim->IsSymmetric() || sim->_SourceTransformation.IsIdentity()) {
        attrs.push_back(OrthogonalFieldOfView(this->ImageAttributes(sim->_SourceIndex)));
      }
    }
    if (attrs.empty()) domain = this->RegistrationDomain();
    else               domain = OverallFieldOfView(attrs);
  }

  // Otherwise, approximate the initial guess
  double error = _Transformation->ApproximateAsNew(domain, _InitialGuess);
  ostringstream msg;
  msg << endl << "RMS error of initial guess approximation = " << error << endl;
  Broadcast(LogEvent, msg.str().c_str());
}

// -----------------------------------------------------------------------------
void GenericRegistrationFilter::InitializeOutput()
{
  MIRTK_START_TIMING();

  // Non-degenerated dimensions of registration domain
  const bool dim[4] = { _RegistrationDomain._x > 1,
                        _RegistrationDomain._y > 1,
                        _RegistrationDomain._z > 1,
                        _RegistrationDomain._t > 1 };

  // Control point spacing of final and current level
  double * const fmin = _MinControlPointSpacing[0];
  double * const fmax = _MaxControlPointSpacing[0];
  double * const cmin = _MinControlPointSpacing[_CurrentLevel];
  double * const cmax = _MaxControlPointSpacing[_CurrentLevel];

  // Tolerance for equality check of control point spacings
  double tol = 1e-6;
  for (int d = 0; d < 4; ++d) {
    if (!dim[d]) continue;
    tol = min(tol, 1e-6 * min(fmin[d], fmax[d]));
  }

  // Initialize transformation for first resolution level
  if (AtInitialLevel()) {

    // Leave no potential memory leaks...
    if (_Transformation != Output()) delete _Transformation;
    _Transformation = NULL;

    // Initial control point spacing
    for (int d = 0; d < 4; ++d) {
      if (!dim[d]) continue;
      double scale = 1.0;
      if (fequal(fmin[d], fmax[d], tol)) {
        for (int l = _CurrentLevel; l > 1; --l) {
          scale *= (_Subdivide[l][d] ? 2.0 : 1.0);
        }
      }
      if (!cmin[d]) cmin[d] = scale * fmin[d];
      if (!cmax[d]) cmax[d] = scale * fmax[d];
    }

    // Initialize transformation
    this->InitializeTransformation();

    // Apply original initial guess
    if (_InitialGuess && !_InitialGuess->IsIdentity()) {
      MIRTK_START_TIMING();
      this->ApplyInitialGuess();
      MIRTK_DEBUG_TIMING(4, "applying initial guess");
    }

  // Initialize transformation for consecutive levels
  } else {

    // Set non-DoF parameters of this level
    _Transformation->Parameter(_Parameter[_CurrentLevel]);

    // Memorize original initial guess and by default make previous
    // transformation the initial guess of the current level
    const Transformation * const initial_guess = _InitialGuess;
    _InitialGuess = _Transformation;

    // Determine type of previous transformation
    FreeFormTransformation   *ffd  = NULL;
    MultiLevelTransformation *mffd = NULL;

    (mffd = dynamic_cast<MultiLevelTransformation *>(_Transformation)) ||
    (ffd  = dynamic_cast<FreeFormTransformation   *>(_Transformation));

    // In case of a non-linear multi-level transformation...
    if (mffd) {
      // ...activate all levels again if simultaneously optimized
      if (mffd->NumberOfActiveLevels() > 1) { // c.f. InitializeStatus
        for (int l = 0; l < mffd->NumberOfLevels(); ++l) {
          mffd->LocalTransformationStatus(l, Active);
        }
      }
      // ...get last active local transformation level
      for (int l = mffd->NumberOfLevels() - 1; l >= 0; --l) {
        if (mffd->LocalTransformationIsActive(l)) ffd = mffd->GetLocalTransformation(l);
      }
    }

    // In case of a non-linear (multi-level) transformation
    if (ffd) {

      // Control point spacing of previous level
      const int      p    = _CurrentLevel + 1;
      double * const pmin = _MinControlPointSpacing[p];
      double * const pmax = _MaxControlPointSpacing[p];

      bool reuse  = false; // Whether to re-use    FFD
      bool subdiv = false; // Whether to subdivide FFD

      const int nactive = (mffd ? mffd->NumberOfActiveLevels() : 1);

      // If same control point configuration explicitly requested for this
      // resolution level, re-use previous transformation
      reuse = true;
      for (int d = 0; d < 4; ++d) {
        if (!dim[d]) continue;
        reuse = reuse && fequal(cmin[d], pmin[d], tol)
                      && fequal(cmax[d], pmax[d], tol);
      }

      // If no control point configuration was explicitly requested for this
      // level, and on the previous resolution level a transformation with
      // multiple active levels has been optimized, continue optimizing it
      if (!reuse) {
        reuse = (nactive > 1);
        for (int d = 0; d < 4; ++d) {
          if (!dim[d]) continue;
          reuse = reuse && !cmin[d] && !cmax[d];
        }
      }

      // If subdivision of a single (active) level (M)FFD is requested,
      // subdivide this level or keep it intact whenever possible
      //
      // Note: Uses subdivision settings of previous level.
      if (!reuse) {
        const double ds[4] = { _Subdivide[p][0] ? ffd->GetXSpacingAfterSubdivision() : ffd->GetXSpacing(),
                               _Subdivide[p][1] ? ffd->GetYSpacingAfterSubdivision() : ffd->GetYSpacing(),
                               _Subdivide[p][2] ? ffd->GetZSpacingAfterSubdivision() : ffd->GetZSpacing(),
                               _Subdivide[p][3] ? ffd->GetTSpacingAfterSubdivision() : ffd->GetTSpacing() };
        subdiv = (nactive == 1);
        for (int d = 0; d < 4; ++d) {
          if (!dim[d]) continue;
          subdiv = subdiv && (!cmin[d] || fequal(cmin[d], ds[d], tol))
                          && (!cmax[d] || fequal(cmax[d], ds[d], tol));
        }
      }

      // Subdivide FFD estimate of previous level whenever possible to
      // obtain initial transformation for current resolution level
      if (subdiv) {

        // Keeps FFD intact if all arguments are false or ignored (e.g., no subdivision in t for 3D FFD...)
        MIRTK_START_TIMING();
        ffd->Subdivide(_Subdivide[p][0], _Subdivide[p][1], _Subdivide[p][2], _Subdivide[p][3]);
        MIRTK_DEBUG_TIMING(4, "subdivision of FFD");

      // Otherwise, create new (M)FFD with desired control point spacing
      } else if (!reuse) {

        // Keep control point spacing of previous level if none specified for this level
        for (int d = 0; d < 4; ++d) {
          if (!cmin[d]) cmin[d] = pmin[d];
          if (!cmax[d]) cmax[d] = pmax[d];
        }

        // Initialize new (M)FFD with desired control point spacing
        _Transformation = NULL; // we still have the (m)ffd pointer to it
        this->InitializeTransformation();

        FreeFormTransformation   *cffd;
        MultiLevelTransformation *cmffd;
        cffd  = dynamic_cast<FreeFormTransformation   *>(_Transformation);
        cmffd = dynamic_cast<MultiLevelTransformation *>(_Transformation);

        // Push new FFD onto existing MFFD stack if single active level is optimized
        if (mffd) {
          for (int l = 0; l < mffd->NumberOfLevels(); ++l) {
            mffd->LocalTransformationStatus(l, Passive);
          }
          if (cmffd) {
            if (cmffd->NumberOfLevels() == 1) {
              mffd->PushLocalTransformation(cmffd->PopLocalTransformation());
              mffd->LocalTransformationStatus(-1, Active);
              ffd             = mffd->GetLocalTransformation(-1);
              _Transformation = mffd;
              delete cmffd;
            } else {
              mffd = cmffd;
              ffd  = NULL;
            }
          } else if (cffd) {
            mffd->PushLocalTransformation(cffd);
            mffd->LocalTransformationStatus(-1, Active);
            ffd             = cffd;
            _Transformation = mffd;
          } else {
            cout << endl;
            cerr << "GenericRegistrationFilter::InitializeOutput:"
                    " Expected new transformation to be (multi-level) FFD!" << endl;
            exit(1);
          }
        }
      }

      // Memorize actually used control point spacing at this resolution level
      if (mffd) {
        for (int l = mffd->NumberOfLevels() - 1; l >= 0; --l) {
          if (mffd->LocalTransformationIsActive(l)) ffd = mffd->GetLocalTransformation(l);
        }
      }
      if (!ffd) {
        cout << endl;
        cerr << "GenericRegistrationFilter::InitializeOutput:"
                " Expected at least one active FFD!" << endl;
        exit(1);
      }
      cmin[0] = ffd->GetXSpacing();
      cmin[1] = ffd->GetYSpacing();
      cmin[2] = ffd->GetZSpacing();
      cmin[3] = ffd->GetTSpacing();
      if (mffd) {
        for (int l = 0; l < mffd->NumberOfLevels(); ++l) {
          if (mffd->LocalTransformationIsActive(l)) ffd = mffd->GetLocalTransformation(l);
        }
      }
      cmax[0] = ffd->GetXSpacing();
      cmax[1] = ffd->GetYSpacing();
      cmax[2] = ffd->GetZSpacing();
      cmax[3] = ffd->GetTSpacing();
    }

    // Apply initial guess for the current resolution level and destroy
    // transformation of previous resolution level if not reused
    if (_InitialGuess != _Transformation) {
      if (!_InitialGuess->IsIdentity()) {
        MIRTK_START_TIMING();
        this->ApplyInitialGuess();
        MIRTK_DEBUG_TIMING(4, "applying initial guess");
      }
      Delete(_InitialGuess);
    }

    // Restore the pointer to the original initial guess
    _InitialGuess = initial_guess;
  }

  // In case of a linear transformation model, the centroids of the images are
  // moved to the origin of the world coordinate system such that the linear
  // operations (i.e., rotation, scaling, and shearing) occur around this point.
  HomogeneousTransformation *lin;
  _TargetOffset = _SourceOffset = Point(.0, .0, .0);
  if ((lin = dynamic_cast<HomogeneousTransformation *>(_Transformation))) {
    // FIXME: The centering as done in the following is only correct when
    //        the input images include no implicit affine (scanner) to
    //        other anatomy transformation. Once this can be applied also in
    //        such cases, then make sure to precompute the foreground centroids
    //        of the input images in InitializePyramid also in these cases.
    bool centering = (_Centering[_CurrentLevel] && !_Centroid.empty());
    for (int n = 0; centering && n < NumberOfImages(); ++n) {
      centering = _Input[n]->GetAffineMatrix().IsIdentity();
    }
    if (centering) {
      // Compute common centroid of target and source channel(s)
      int tn = 0, sn = 0;
      for (int n = 0; n < NumberOfImages(); ++n) {
        if (IsTargetImage(n)) _TargetOffset += _Centroid[n], ++tn;
        else                  _SourceOffset += _Centroid[n], ++sn;
      }
      if (tn > 0) _TargetOffset /= tn;
      if (sn > 0) _SourceOffset /= sn;

      // Translate origin of images such that
      for (int n = 0; n < NumberOfImages(); ++n) {
        Point origin = _Image[_CurrentLevel][n].GetOrigin();
        if (IsTargetImage(n)) {
          _Image[_CurrentLevel][n].PutOrigin(origin - _TargetOffset);
        } else {
          _Image[_CurrentLevel][n].PutOrigin(origin - _SourceOffset);
        }
      }
      if (_Mask[_CurrentLevel]) {
        Point origin = _Mask[_CurrentLevel]->GetOrigin();
        _Mask[_CurrentLevel]->PutOrigin(origin - _TargetOffset);
      }

      // Translates points of point sets
      #if MIRTK_Registration_WITH_PointSet
        for (int n = 0; n < NumberOfPointSets(); ++n) {
          double p[3], offset[3];
          if (IsTargetPointSet(n)) {
            offset[0] = _TargetOffset._x;
            offset[1] = _TargetOffset._y;
            offset[2] = _TargetOffset._z;
          } else {
            offset[0] = _SourceOffset._x;
            offset[1] = _SourceOffset._y;
            offset[2] = _SourceOffset._z;
          }
          vtkPoints *points = _PointSet[_CurrentLevel][n]->GetPoints();
          for (vtkIdType ptId = 0; ptId < points->GetNumberOfPoints(); ++ptId) {
            points->GetPoint(ptId, p);
            p[0] -= offset[0];
            p[1] -= offset[1];
            p[2] -= offset[2];
            points->SetPoint(ptId, p);
          }
        }
      #endif // MIRTK_Registration_WITH_PointSet

      // Adjust linear transformation
      Matrix pre(4, 4);
      pre.Ident();
      pre(0, 3)  = + _TargetOffset._x;
      pre(1, 3)  = + _TargetOffset._y;
      pre(2, 3)  = + _TargetOffset._z;

      Matrix post(4, 4);
      post.Ident();
      post(0, 3) = - _SourceOffset._x;
      post(1, 3) = - _SourceOffset._y;
      post(2, 3) = - _SourceOffset._z;

      lin->PutMatrix(post * lin->GetMatrix() * pre);
    }
  }

  // Set status of transformation parameters (DoFs)
  this->InitializeStatus();

  // Verify transformation is well-initialised
  _Transformation->Verify();

  // Memorize (all) used (non-DoF) transformation settings for -parout file
  Insert(_Parameter[_CurrentLevel], _Transformation->Parameter());

  MIRTK_DEBUG_TIMING(3, "initialization of output");
}

// -----------------------------------------------------------------------------
ImageAttributes GenericRegistrationFilter::ImageAttributes(int n, int level) const
{
  // Get desired resolution of registered image at given level
  if (level < 0) level = _CurrentLevel;
  const Vector3D<double> &res = _Resolution[level][n];
  // Use attributes of previously resampled image if possible
  if (res._x == _Image[level][n].GetXSize() &&
      res._y == _Image[level][n].GetYSize() &&
      res._z == _Image[level][n].GetZSize()) {
    return _Image[level][n].Attributes();
  // Derive attributes with desired resolution from attributes of final level
  } else {
    struct ImageAttributes attr = _Image[1][n].Attributes();

    attr._x = iround(attr._x * attr._dx / res._x);
    attr._y = iround(attr._y * attr._dy / res._y);
    attr._z = iround(attr._z * attr._dz / res._z);

    if (attr._x < 1) attr._x  = 1;
    else             attr._dx = res._x;
    if (attr._y < 1) attr._y  = 1;
    else             attr._dy = res._y;
    if (attr._z < 1) attr._z  = 1;
    else             attr._dz = res._z;

    return attr;
  }
}

// -----------------------------------------------------------------------------
ImageAttributes GenericRegistrationFilter::RegistrationDomain(int level) const
{
  if (level < 0) level = _CurrentLevel;

  struct ImageAttributes attr = _RegistrationDomain;
  Vector3D<double> res = this->AverageOutputResolution(level);

  attr._x = iround(attr._x * attr._dx / res._x);
  attr._y = iround(attr._y * attr._dy / res._y);
  attr._z = iround(attr._z * attr._dz / res._z);

  if (attr._x < 1) attr._x  = 1;
  else             attr._dx = res._x;
  if (attr._y < 1) attr._y  = 1;
  else             attr._dy = res._y;
  if (attr._z < 1) attr._z  = 1;
  else             attr._dz = res._z;

  return attr;
}

// -----------------------------------------------------------------------------
Transformation *GenericRegistrationFilter::OutputTransformation(TransformationInfo ti)
{
  // Identity, i.e., no transformation: T^0
  if (ti == TransformationInfo::Identity()) return NULL;

  // Forward transformation: T, T^1, T^+1
  if (ti == TransformationInfo::Full()) return _Transformation;

  // Return previously created instance if one exists
  for (size_t i = 0; i < _TransformationInstance.size(); ++i) {
    if (_TransformationInfo[i] == ti) return _TransformationInstance[i];
  }

  // Otherwise, instantiate new transformation object
  HomogeneousTransformation                  *lin    = NULL;
  AffineTransformation                       *affine = NULL;
  BSplineFreeFormTransformationSV            *svffd  = NULL;
  MultiLevelStationaryVelocityTransformation *msvffd = NULL;
  Transformation                             *dof    = NULL;

  // Inverse transformation: T^-1
  if (ti == TransformationInfo::Inverse()) {
    lin    = dynamic_cast<HomogeneousTransformation                  *>(_Transformation);
    affine = dynamic_cast<AffineTransformation                       *>(_Transformation);
    svffd  = dynamic_cast<BSplineFreeFormTransformationSV            *>(_Transformation);
    msvffd = dynamic_cast<MultiLevelStationaryVelocityTransformation *>(_Transformation);
    if (affine) {
      // More efficient than PartialAffineTransformation
      dof = new InverseAffineTransformation(affine);
    } else if (lin) {
      dof = new PartialAffineTransformation(lin, -1.0);
    } else if (msvffd) {
      dof = new PartialMultiLevelStationaryVelocityTransformation(msvffd, -1.0);
    } else if (svffd) {
      dof = new PartialBSplineFreeFormTransformationSV(svffd, -1.0);
    } else {
      cerr << "Cannot currently use inverse transformation of selected transformation model during optimization." << endl;
      if (_MultiLevelMode != MFFD_None) {
        cerr << "Try again with parameter \"Multi-level transformation = None\"." << endl;
      }
      exit(1);
    }
  // Partial transformation: e.g., T^-0.5, T^0.5
  } else {
    lin    = dynamic_cast<HomogeneousTransformation                  *>(_Transformation);
    svffd  = dynamic_cast<BSplineFreeFormTransformationSV            *>(_Transformation);
    msvffd = dynamic_cast<MultiLevelStationaryVelocityTransformation *>(_Transformation);
    if (lin) {
      dof = new PartialAffineTransformation(lin, ti._Exponent);
    } else if (msvffd) {
      dof = new PartialMultiLevelStationaryVelocityTransformation(msvffd, ti._Exponent);
    } else if (svffd) {
      dof = new PartialBSplineFreeFormTransformationSV(svffd, ti._Exponent);
    } else {
      cerr << "Cannot currently use partial (inverse) transformation of selected transformation model during optimization." << endl;
      if (_MultiLevelMode != MFFD_None) {
        cerr << "Try again with parameter \"Multi-level transformation = None\"." << endl;
      }
      exit(1);
    }
  }

  // Keep pointer to newly instantiated auxiliary object which will be deleted
  // again during finalization of the registration at the current level (cf. Finalize)
  _TransformationInfo    .push_back(ti);
  _TransformationInstance.push_back(dof);
  return dof;
}

// -----------------------------------------------------------------------------
void GenericRegistrationFilter::SetInputOf(RegisteredImage *output, const struct ImageAttributes &domain, int n, TransformationInfo ti)
{
  mirtkAssert(0 <= n && size_t(n) < _Image[_CurrentLevel].size(), "input image index is within bounds");

  // Set input of registered image
  output->InputImage           (&_Image[_CurrentLevel][n]);
  output->InterpolationMode    (InterpolationMode(n));
  output->ExtrapolationMode    (ExtrapolationMode(n));
  output->PrecomputeDerivatives(_PrecomputeDerivatives);
  output->Transformation       (this->OutputTransformation(ti));
  output->PutBackgroundValueAsDouble(_Background[n]);

  // Add/Amend displacement cache entry
  if (output->Transformation() && output->Transformation()->RequiresCachingOfDisplacements()) {
    const double t = _Image[_CurrentLevel][n].GetTOrigin();
    Array<DisplacementInfo>::iterator i;
    for (i = _DisplacementInfo.begin(); i != _DisplacementInfo.end(); ++i) {
      if (i->_Transformation == output->Transformation() &&
          i->_Domain.EqualInSpace(domain) &&
          fequal(i->_Domain._torigin, output->GetTOrigin(), 1e-9) &&
          (fequal(i->_InputTime, t, 1e-9) || IsNaN(i->_InputTime))) {
        i->_InputTime = t;
        break;
      }
    }
    if (i == _DisplacementInfo.end()) {
      _DisplacementInfo.resize(_DisplacementInfo.size() + 1);
      i = _DisplacementInfo.end() - 1;
      i->_InputTime      = t;
      i->_DispIndex      = static_cast<int>(_DisplacementField.size());
      i->_Domain         = domain;
      i->_Transformation = output->Transformation();
      _DisplacementField.push_back(new DisplacementImageType(domain, 3));
    }
    output->ExternalDisplacement(_DisplacementField[i->_DispIndex]);
  }
}

#if MIRTK_Registration_WITH_PointSet

// -----------------------------------------------------------------------------
static bool ContainsPoints(const ImageAttributes &domain, vtkPoints *points)
{
  double p[3];
  for (vtkIdType id = 0; id < points->GetNumberOfPoints(); ++id) {
    points->GetPoint(id, p);
    domain.WorldToLattice(p[0], p[1], p[2]);
    if (p[0] <= -.5 || p[0] >= domain._x - .5 ||
        p[1] <= -.5 || p[1] >= domain._y - .5 ||
        p[2] <= -.5 || p[2] >= domain._z - .5) {
      return false;
    }
  }
  return true;
}

// -----------------------------------------------------------------------------
RegisteredPointSet *GenericRegistrationFilter::OutputPointSet(int n, double t, TransformationInfo ti)
{
  mirtkAssert(0 <= n && size_t(n) < _PointSetInput.size(), "input point set index is within bounds");

  // Return existing output point set
  for (size_t i = 0; i < _PointSetOutput.size(); ++i) {
    if (_PointSetOutputInfo[i]._InputIndex     == n &&
        _PointSetOutputInfo[i]._Transformation == ti &&
        fequal(_PointSetOutput[i]->Time(), t, 1e-9)) {
      return _PointSetOutput[i];
    }
  }

  // Otherwise, instantiate new output point set
  RegisteredPointSet *output = new RegisteredPointSet();
  output->InputPointSet (_PointSet[_CurrentLevel][n]);
  output->InputTime     (_PointSetTime[n]);
  output->Time          (t);
  output->Transformation(this->OutputTransformation(ti));
  output->SelfUpdate    (false);

  if (output->Transformation() && output->Transformation()->RequiresCachingOfDisplacements()) {

    // Add/Amend displacement cache entry
    Array<DisplacementInfo>::iterator i;
    for (i = _DisplacementInfo.begin(); i != _DisplacementInfo.end(); ++i) {
      if (i->_Transformation == output->Transformation() &&
          ContainsPoints(i->_Domain, _PointSetInput[n]->GetPoints()) &&
           fequal(i->_Domain._torigin, output->Time(),      1e-9) &&
          (fequal(i->_InputTime,       output->InputTime(), 1e-9) || IsNaN(i->_InputTime))) {
        break;
      }
    }
    if (i == _DisplacementInfo.end()) {
      Vector3D<double> res = this->AverageOutputResolution();
      if (ContainsPoints(_RegistrationDomain, _PointSetInput[n]->GetPoints())) {
        struct ImageAttributes domain = _RegistrationDomain;
        domain._x  = (res._x ? int(floor(_RegistrationDomain._x * _RegistrationDomain._dx / res._x)) + 1 : 1);
        domain._y  = (res._y ? int(floor(_RegistrationDomain._y * _RegistrationDomain._dy / res._y)) + 1 : 1);
        domain._z  = (res._z ? int(floor(_RegistrationDomain._z * _RegistrationDomain._dz / res._z)) + 1 : 1);
        domain._dx = (res._x ? (_RegistrationDomain._x * _RegistrationDomain._dx / domain._x) : .0);
        domain._dy = (res._y ? (_RegistrationDomain._y * _RegistrationDomain._dy / domain._y) : .0);
        domain._dz = (res._z ? (_RegistrationDomain._z * _RegistrationDomain._dz / domain._z) : .0);
        output->Domain(domain);
      } else {
        output->Domain(PointSetDomain(_PointSetInput[n], res));
        if (output->Domain()._x > 1) output->Domain()._x += 8;
        if (output->Domain()._y > 1) output->Domain()._y += 8;
        if (output->Domain()._z > 1) output->Domain()._z += 8;
      }
      if (output->Domain()) {
        output->Domain()._torigin = output->Time();
        _DisplacementInfo.resize(_DisplacementInfo.size() + 1);
        i = _DisplacementInfo.end() - 1;
        i->_InputTime      = output->InputTime();
        i->_DispIndex      = static_cast<int>(_DisplacementField.size());
        i->_Domain         = output->Domain();
        i->_Transformation = output->Transformation();
        _DisplacementField.push_back(new DisplacementImageType(output->Domain(), 3));
      }
    } else {
      output->Domain(i->_Domain);
    }
    if (output->Domain()) {
      output->ExternalDisplacement(_DisplacementField[i->_DispIndex]);
    }
  }

  // Initialize output
  output->Initialize();

  // Keep pointer to newly instantiated auxiliary object which will be deleted
  // again during destruction of the registration filter. The output objects
  // are further updated by PreUpdateCallback when requested by the optimizer.
  PointSetOutputInfo info;
  info._InputIndex     = n;
  info._Transformation = ti;
  info._InitialUpdate  = true;
  _PointSetOutputInfo.push_back(info);
  _PointSetOutput    .push_back(output);
  return output;
}

#endif // MIRTK_Registration_WITH_PointSet

// -----------------------------------------------------------------------------
void GenericRegistrationFilter::AddImageSimilarityTerm()
{
  ImageSimilarity *similarity;
  struct ImageAttributes  attr;
  Array<ImageSimilarityInfo>::const_iterator sim;
  for (sim = _ImageSimilarityInfo.begin(); sim != _ImageSimilarityInfo.end(); ++sim) {
    // Determine common attributes of output images
    if (_Mask[_CurrentLevel]) {
      attr = _Mask[_CurrentLevel]->Attributes();
    } else {
      Array<struct ImageAttributes> attrs;
      if (sim->IsSymmetric() || sim->_TargetTransformation.IsIdentity()) {
        attrs.push_back(OrthogonalFieldOfView(this->ImageAttributes(sim->_TargetIndex)));
      }
      if (sim->IsSymmetric() || sim->_SourceTransformation.IsIdentity()) {
        attrs.push_back(OrthogonalFieldOfView(this->ImageAttributes(sim->_SourceIndex)));
      }
      if (attrs.empty()) attr = this->RegistrationDomain();
      else               attr = OverallFieldOfView(attrs);
    }
    // Instantiate new similarity measure term
    similarity = ImageSimilarity::New(sim->_Measure);
    // Use sign of default weight if similarity measure was not explicitly
    // named in the energy formula in which case the weight for the similarity
    // term is such that SIM in the energy formula is to be minimized.
    // The default constructor of the actual similarity measure initializes
    // its weight such that the sign of the resulting similarity measure
    // corresponds to a minimization problem as well.
    if (sim->_DefaultSign) similarity->Weight(copysign(sim->_Weight, similarity->Weight()));
    else                   similarity->Weight(sim->_Weight);
    similarity->Name(sim->_Name);
    // Domain on which to evaluate similarity
    similarity->Mask  (_Mask[_CurrentLevel]);
    similarity->Domain(attr);
    // Set input of registered images
    this->SetInputOf(similarity->Target(), attr, sim->_TargetIndex, sim->_TargetTransformation);
    this->SetInputOf(similarity->Source(), attr, sim->_SourceIndex, sim->_SourceTransformation);
    // Add similarity term to energy function
    _Energy.Add(similarity);
  }
}

// -----------------------------------------------------------------------------
void GenericRegistrationFilter::AddPointSetDistanceTerm()
{
  #if MIRTK_Registration_WITH_PointSet
    PointSetDistance *dist = NULL;
    Array<PointSetDistanceInfo>::const_iterator d;
    for (d = _PointSetDistanceInfo.begin(); d != _PointSetDistanceInfo.end(); ++d) {
      // Instantiate new point set distance term
      dist = PointSetDistance::New(d->_Measure);
      // Use sign of default weight if distance measure was not explicitly
      // named in the energy formula in which case the weight for the distance
      // term is such that PDM in the energy formula is to be minimized.
      // The default constructor of the actual distance measure initializes
      // its weight such that the sign of the resulting distance measure
      // corresponds to a minimization problem as well.
      if (d->_DefaultSign) dist->Weight(copysign(d->_Weight, dist->Weight()));
      else                 dist->Weight(d->_Weight);
      dist->Name(d->_Name);
      // Set registered polydata objects whose distance is to be minimized
      double tt = _PointSetTime[d->_TargetTransformation ? d->_SourceIndex : d->_TargetIndex];
      double ts = _PointSetTime[d->_SourceTransformation ? d->_TargetIndex : d->_SourceIndex];
      dist->Target(this->OutputPointSet(d->_TargetIndex, tt, d->_TargetTransformation));
      dist->Source(this->OutputPointSet(d->_SourceIndex, ts, d->_SourceTransformation));
      // Add fiducial registration error term to energy function
      _Energy.Add(dist);
    }
  #else // MIRTK_Registration_WITH_PointSet
    if (!_PointSetDistanceInfo.empty()) {
      cerr << "GenericRegistrationFilter: Cannot register point sets when MIRTK was built without PointSet module!" << endl;
      exit(1);
    }
  #endif // MIRTK_Registration_WITH_PointSet
}

// -----------------------------------------------------------------------------
#if MIRTK_Registration_WITH_PointSet && MIRTK_Registration_WITH_Deformable
inline void AddNewPointSetConstraintTerm(RegistrationEnergy &energy,
                                         const GenericRegistrationFilter::PointSetConstraintInfo &info,
                                         RegisteredPointSet *output, int i = 0)
{
  string name = RegistrationEnergyParser::Substitute(info._Name, "{i}", ++i);
  // Instantiate new point set constraint term
  InternalForce *constraint;
  constraint = InternalForce::New(static_cast<InternalForceTerm>(info._Measure));
  constraint->PointSet(output);
  constraint->Weight  (info._Weight);
  constraint->Name    (name);
  // Add constraint term to energy function
  energy.Add(constraint);
}
#endif // MIRTK_Registration_WITH_PointSet && MIRTK_Registration_WITH_Deformable

// -----------------------------------------------------------------------------
void GenericRegistrationFilter::AddPointSetConstraintTerm()
{
  #if MIRTK_Registration_WITH_PointSet && MIRTK_Registration_WITH_Deformable
    RegisteredPointSet *output;
    Array<PointSetConstraintInfo>::const_iterator cst;
    for (cst = _PointSetConstraintInfo.begin(); cst != _PointSetConstraintInfo.end(); ++cst) {
      if (cst->_RefPointSetIndex > -1) {
        const int    &n = cst->_PointSetIndex;
        const double t  = _PointSetTime[cst->_RefPointSetIndex];
        output = this->OutputPointSet(n, t, cst->_Transformation);
        AddNewPointSetConstraintTerm(_Energy, *cst, output);
      } else if (cst->_RefImageIndex > -1) {
        const int    &n = cst->_PointSetIndex;
        const double t  = _Input[cst->_RefImageIndex]->GetTOrigin();
        output = this->OutputPointSet(n, t, cst->_Transformation);
        AddNewPointSetConstraintTerm(_Energy, *cst, output);
      } else {
        int i = 0;
        for (size_t n = 0; n < _PointSetOutput.size(); ++n) {
          if (_PointSetOutputInfo[n]._InputIndex     == cst->_PointSetIndex &&
              _PointSetOutputInfo[n]._Transformation == cst->_Transformation) {
            AddNewPointSetConstraintTerm(_Energy, *cst, _PointSetOutput[n], ++i);
          }
        }
        if (i == 0) {
          const int    &n = cst->_PointSetIndex;
          const double t0 = _PointSetTime[n];
          output = this->OutputPointSet(n, t0, cst->_Transformation);
          AddNewPointSetConstraintTerm(_Energy, *cst, output, ++i);
        }
      }
    }
  #else // MIRTK_Registration_WITH_PointSet && MIRTK_Registration_WITH_Deformable
    if (!_PointSetConstraintInfo.empty()) {
      cerr << "GenericRegistrationFilter: Cannot constrain point set when MIRTK was"
              " built without PointSet or Deformable module!" << endl;
      exit(1);
    }
  #endif // MIRTK_Registration_WITH_PointSet && MIRTK_Registration_WITH_Deformable
}

// -----------------------------------------------------------------------------
void GenericRegistrationFilter::AddPenaltyTerm()
{
  // Determine common attributes of (downsampled) target images
  struct ImageAttributes attr;
  if (_Mask[_CurrentLevel]) {
    attr = _Mask[_CurrentLevel]->Attributes();
  } else {
    Array<struct ImageAttributes> attrs;
    Array<ImageSimilarityInfo>::const_iterator sim;
    for (sim = _ImageSimilarityInfo.begin(); sim != _ImageSimilarityInfo.end(); ++sim) {
      if (sim->IsSymmetric() || sim->_TargetTransformation.IsIdentity()) {
        attrs.push_back(OrthogonalFieldOfView(this->ImageAttributes(sim->_TargetIndex)));
      }
      if (sim->IsSymmetric() || sim->_SourceTransformation.IsIdentity()) {
        attrs.push_back(OrthogonalFieldOfView(this->ImageAttributes(sim->_SourceIndex)));
      }
    }
    if (attrs.empty()) attr = this->RegistrationDomain();
    else               attr = OverallFieldOfView(attrs);
  }
  // Add constraint terms
  TransformationConstraint *constraint;
  Array<ConstraintInfo>::const_iterator cst;
  for (cst = _ConstraintInfo.begin(); cst != _ConstraintInfo.end(); ++cst) {
    // Instantiate new constraint measure term
    constraint = TransformationConstraint::New(cst->_Measure);
    constraint->Weight(cst->_Weight);
    constraint->Name  (cst->_Name);
    constraint->Domain(attr);
    // Add constraint term to energy function
    _Energy.Add(constraint);
  }
  if (_TargetTransformationErrorWeight > 0.) {
    UniquePtr<MeanSquaredDisplacementError> msde;
    msde.reset(new MeanSquaredDisplacementError());
    msde->Name  (_TargetTransformationErrorName);
    msde->Weight(_TargetTransformationErrorWeight);
    msde->Domain(attr);
    msde->TargetTransformation(_TargetTransformation);
    _Energy.Add(msde.release());
  }
}

// -----------------------------------------------------------------------------
void GenericRegistrationFilter::PreUpdateCallback(bool gradient)
{
  // Update cached displacements
  if (_Transformation->Changed() || gradient) {
    MIRTK_START_TIMING();
    Array<DisplacementInfo>::const_iterator i;
    for (i = _DisplacementInfo.begin(); i != _DisplacementInfo.end(); ++i) {
      if (IsNaN(i->_InputTime)) {
        i->_Transformation->Displacement(*_DisplacementField[i->_DispIndex]);
      } else {
        i->_Transformation->Displacement(*_DisplacementField[i->_DispIndex], i->_InputTime);
      }
    }
    MIRTK_DEBUG_TIMING(2, "caching of displacements");
  }

  // Update transformed point sets
#if MIRTK_Registration_WITH_PointSet
  if (_Transformation->Changed() || gradient) {
    MIRTK_START_TIMING();
    bool reinit_pointset_terms = false;
    Array<bool> remeshed(_PointSetOutput.size(), false);
    for (size_t i = 0; i < _PointSetOutput.size(); ++i) {
      if (_PointSetOutputInfo[i]._InitialUpdate) {
        _PointSetOutput[i]->Update(true);
        _PointSetOutputInfo[i]._InitialUpdate = false;
      } else if (_PointSetOutput[i]->Transformation()) {
        if (gradient) {
          // Remesh deformed surface after each gradient step
          //
          // The original (downsampled) input surface is remeshed instead of the
          // deformed surface mesh such that for each point in the remeshed
          // surface we know the untransformed coordinates needed for gradient
          // computation in Transformation::ParametricGradient.
          const int    j    = _PointSetOutputInfo[i]._InputIndex;
          const double dmin = _MinEdgeLength[_CurrentLevel][j];
          const double dmax = _MaxEdgeLength[_CurrentLevel][j];
          if (_AdaptiveRemeshing && IsSurfaceMesh(_PointSetInput[j]) && (dmin > .0 || !IsInf(dmax))) {
            MIRTK_START_TIMING();
            SurfaceRemeshing remesher;
            remesher.Input(vtkPolyData::SafeDownCast(_PointSetOutput[i]->InputPointSet()));
            remesher.Transformation(_PointSetOutput[i]->Transformation());
            remesher.MeltingOrder(SurfaceRemeshing::AREA);
            remesher.MeltNodesOff();
            remesher.MeltTrianglesOn();
            remesher.MinEdgeLength(dmin);
            remesher.MaxEdgeLength(dmax);
            remesher.Run();
            _PointSetOutput[i]->InputPointSet(remesher.Output());
            _PointSetOutput[i]->Initialize();
            MIRTK_DEBUG_TIMING(7, "remeshing moving surface");
            remeshed[i] = true;
            reinit_pointset_terms = true;
          }
        }
        _PointSetOutput[i]->Update(true);
        _PointSetOutputInfo[i]._InitialUpdate = false;
      }
    }
    if (reinit_pointset_terms) {
      for (int i = 0; i < _Energy.NumberOfTerms(); ++i) {
        EnergyTerm *term = _Energy.Term(i);
        PointSetDistance *pdm = dynamic_cast<PointSetDistance *>(term);
        if (pdm) {
          for (size_t j = 0; j < _PointSetOutput.size(); ++j) {
            if ((pdm->Target() == _PointSetOutput[j] ||
                 pdm->Source() == _PointSetOutput[j]) && remeshed[j]) {
              pdm->Reinitialize();
              break;
            }
          }
        }
        #if MIRTK_Registration_WITH_Deformable
          InternalForce *pcm = dynamic_cast<InternalForce *>(term);
          if (pcm) {
            for (size_t j = 0; j < _PointSetOutput.size(); ++j) {
              if (pcm->PointSet() == _PointSetOutput[j] && remeshed[j]) {
                pcm->Reinitialize();
                break;
              }
            }
          }
        #endif // MIRTK_Registration_WITH_Deformable
      }
    }
    MIRTK_DEBUG_TIMING(2, "update of moving point sets");
  }
#endif // MIRTK_Registration_WITH_PointSet
}

// -----------------------------------------------------------------------------
void GenericRegistrationFilter::InitializeEnergy()
{
  MIRTK_START_TIMING();

  // Construct registration energy function
  this->AddImageSimilarityTerm();
  this->AddPointSetDistanceTerm();
  this->AddPointSetConstraintTerm();
  this->AddPenaltyTerm();

  // Forward energy function events
  _Energy.AddObserver(_EventDelegate);

  // Set pre-update function for update of cached displacements
  if (!_PointSetOutput.empty() || !_DisplacementInfo.empty()) {
    _Energy.PreUpdateFunction(_PreUpdateDelegate);
  }

  // Set current output transformation
  _Energy.Transformation(_Transformation);

  // Set parameters of energy function such as penalty weights
  _Energy.Parameter(_Parameter[0]);
  _Energy.Parameter(_Parameter[_CurrentLevel]);

  // Normalize weights of data fidelity terms
  if (_NormalizeWeights) {
    double W = .0;
    for (int i = 0; i < _Energy.NumberOfTerms(); ++i) {
      if (_Energy.IsDataTerm(i)) {
        W += abs(_Energy.Term(i)->Weight());
      }
    }
    for (int i = 0; i < _Energy.NumberOfTerms(); ++i) {
      if (_Energy.IsDataTerm(i)) {
        _Energy.Term(i)->Weight(_Energy.Term(i)->Weight() / W);
      }
    }
  }

  // Initialize energy terms
  _Energy.Initialize();

  // Memorize (all) used (non-DoF) energy settings for -parout file
  Insert(_Parameter[_CurrentLevel], _Energy.Parameter());

  MIRTK_DEBUG_TIMING(3, "initialization of energy function");
}

// -----------------------------------------------------------------------------
void GenericRegistrationFilter::InitializeOptimizer()
{
  MIRTK_START_TIMING();

  if (AtInitialLevel()) {
    // Instantiate optimizer
    _Optimizer = LocalOptimizer::New(_OptimizationMethod, &_Energy);
    // Enable forwarding of optimization events
    _Optimizer->AddObserver(_EventDelegate);
  }

  // Set optimization parameters (global first)
  _Optimizer->Parameter(_Parameter[0]);
  _Optimizer->Parameter(_Parameter[_CurrentLevel]);

  // Initialize optimizer
  _Optimizer->Initialize();

  // Memorize (all) used (non-DoF) optimizer settings for -parout file
  Insert(_Parameter[_CurrentLevel], _Optimizer->Parameter());

  MIRTK_DEBUG_TIMING(3, "initialization of optimizer");
}

// -----------------------------------------------------------------------------
void GenericRegistrationFilter::Finalize()
{
  MIRTK_START_TIMING();

  // Destruct energy function and related auxiliary objects
  _Energy.Clear();
  #if MIRTK_Registration_WITH_PointSet
    for (size_t i = 0; i < _PointSetOutput.size(); ++i) {
      Delete(_PointSetOutput[i]);
    }
  #endif // MIRTK_Registration_WITH_PointSet
  _PointSetOutput.clear();
  _PointSetOutputInfo.clear();
  for (size_t i = 0; i < _TransformationInstance.size(); ++i) {
    Delete(_TransformationInstance[i]);
  }
  _TransformationInstance.clear();
  _TransformationInfo    .clear();
  for (size_t i = 0; i < _DisplacementField.size(); ++i) {
    Delete(_DisplacementField[i]);
  }
  _DisplacementField.clear();
  _DisplacementInfo .clear();

  // Include centering transformations in final linear transformation
  HomogeneousTransformation *lin = NULL;
  if ((lin = dynamic_cast<HomogeneousTransformation *>(_Transformation))) {
    const Matrix mat = lin->GetMatrix();
    Matrix pre(4, 4);
    pre.Ident();
    pre(0, 3)  = - _TargetOffset._x;
    pre(1, 3)  = - _TargetOffset._y;
    pre(2, 3)  = - _TargetOffset._z;
    Matrix post(4, 4);
    post.Ident();
    post(0, 3) = + _SourceOffset._x;
    post(1, 3) = + _SourceOffset._y;
    post(2, 3) = + _SourceOffset._z;
    lin->PutMatrix(post * mat * pre);
  }

  // Restore origin of images in resolution pyramid
  // (as a non-rigid registration might follow this initial linear alignment)
  for (int n = 0; n <  NumberOfImages(); ++n) {
    Point origin = _Image[_CurrentLevel][n].GetOrigin();
    if (IsTargetImage(n)) {
      _Image[_CurrentLevel][n].PutOrigin(origin + _TargetOffset);
    } else {
      _Image[_CurrentLevel][n].PutOrigin(origin + _SourceOffset);
    }
  }
  if (_Mask[_CurrentLevel]) {
    Point origin = _Mask[_CurrentLevel]->GetOrigin();
    _Mask[_CurrentLevel]->PutOrigin(origin + _TargetOffset);
  }

  // Restore positions of point sets
  #if MIRTK_Registration_WITH_PointSet
    for (int n = 0; n < NumberOfPointSets(); ++n) {
      double p[3], offset[3];
      if (IsTargetPointSet(n)) {
        offset[0] = _TargetOffset._x;
        offset[1] = _TargetOffset._y;
        offset[2] = _TargetOffset._z;
      } else {
        offset[0] = _SourceOffset._x;
        offset[1] = _SourceOffset._y;
        offset[2] = _SourceOffset._z;
      }
      vtkPoints *points = _PointSet[_CurrentLevel][n]->GetPoints();
      for (vtkIdType ptId = 0; ptId < points->GetNumberOfPoints(); ++ptId) {
        points->GetPoint(ptId, p);
        p[0] += offset[0];
        p[1] += offset[1];
        p[2] += offset[2];
        points->SetPoint(ptId, p);
      }
    }
  #endif // MIRTK_Registration_WITH_PointSet

  // Reset stored offsets
  _TargetOffset = _SourceOffset = Point(.0, .0, .0);

  // Destroy optimizer
  if (AtFinalLevel()) Delete(_Optimizer);

  // Update output transformation
  Output(_Transformation);

  MIRTK_DEBUG_TIMING(2, "finalization of level " << _CurrentLevel);
}


} // namespace mirtk<|MERGE_RESOLUTION|>--- conflicted
+++ resolved
@@ -2233,11 +2233,7 @@
       formula +=     " BE[Bending energy]"
                  " + 0 TP[Topology preservation]"
                  " + 0 VP[Volume preservation]"
-<<<<<<< HEAD
-                 " + 0 LogJac[Jacobian penalty]"
-=======
                  " + 0 LogJac[LogJac penalty]"
->>>>>>> b0c423e9
                  " + 0 NegJac[NegJac penalty]"
                  " + 0 Sparsity";
     }
